--- conflicted
+++ resolved
@@ -1,6 +1,5 @@
 # ARISE-MDS sensor portal
  
-<<<<<<< HEAD
 This is a shareable version of the ARISE-MDS sensor portal. It is currently a work in progress. This documentation will be updated when the code approaches a release. Please note this branch is very much a WIP, and there may be a risk of breaking changes occasionally.
 
 ## Starting the project for the first time
@@ -42,8 +41,5 @@
 ```bash
 docker compose -f docker-compose-dev.yml exec sensor_portal_django pytest
 ```
-=======
-This is a shareable version of the ARISE-MDS sensor portal. It is currently a work in progress. This documentation will be updated when the code approaches a release.
 
-For active development please see: https://github.com/jevansbio/ARISE-MDS-sensor-portal/tree/Testing
->>>>>>> 4e6dd420
+For active development please see: https://github.com/jevansbio/ARISE-MDS-sensor-portal/tree/Testing