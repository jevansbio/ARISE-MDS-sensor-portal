--- conflicted
+++ resolved
@@ -1,23 +1,5 @@
 services:
   sensor_portal_nginx:
-<<<<<<< HEAD
-    build:
-      context: .
-      dockerfile: ./dockerfiles/sensor_portal_nginx.dockerfile
-    ports:
-      - "8080:80"
-    depends_on:
-      sensor_portal_django:
-        condition: service_healthy
-        restart: true
-      sensor_portal_frontend:
-        condition: service_started
-        restart: true
-    restart: unless-stopped
-    volumes:
-      - ./file_storage:/file_storage
-      - ./sensor_portal/static:/backend_static
-=======
       build: 
           context: .
           dockerfile: ./dockerfiles/sensor_portal_nginx.dockerfile
@@ -34,7 +16,6 @@
       volumes:      
         - ./file_storage:/file_storage
         - ./sensor_portal/static:/backend_static  
->>>>>>> e6f934c5
   sensor_portal_frontend:
     build:
       context: .
