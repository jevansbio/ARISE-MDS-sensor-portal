import { Link, useLocation } from '@tanstack/react-router'
import { FaHome, FaMicrochip, FaMap } from 'react-icons/fa'
import { useState } from 'react';
import { HiMenu, HiX } from 'react-icons/hi';

function Sidebar() {
  const location = useLocation()
  const [isCollapsed, setIsCollapsed] = useState(false);

  // Sjekker om vi er på en "/devices" side (inkluderer f.eks. "/devices/deviceDashboard")
  const isDevicesActive = location.pathname.startsWith('/device')

  return (
<div className={`h-screen border-r bg-gray-50 transition-all duration-300 ${isCollapsed ? 'sm:w-16' : 'w-16 sm:w-64'}`}>


    <nav className="h-full bg-white">
      {/* hide menu button on small screen */}
      <div className="hidden md:flex items-center justify-end p-3">
        <button
          onClick={() => setIsCollapsed(!isCollapsed)}
          className="rounded-lg p-2 hover:bg-gray-100"
        >
          {isCollapsed ? <HiMenu className="h-6 w-6" /> : <HiX className="h-6 w-6" />}
        </button>
      </div>
        <div className="flex flex-col space-y-1 p-3">
          <Link 
            to="/" 
            className={`flex items-center gap-3 rounded-lg px-3 py-2 text-gray-700 hover:bg-gray-100 [&.active]:font-bold [&.active]:bg-gray-100 ${isCollapsed ? 'justify-center' : ''}`}
          >
            <FaHome className="h-5 w-5" />
            {!isCollapsed && <span className="hidden md:inline">Overview</span>}
          </Link>
          
          <Link 
            to="/deployments" 
            className={`flex items-center gap-3 rounded-lg px-3 py-2 text-gray-700 hover:bg-gray-100 ${isDevicesActive ? 'font-bold bg-gray-100' : ''} ${isCollapsed ? 'justify-center' : ''}`}
          >
            <FaMicrochip className="h-5 w-5" />
<<<<<<< HEAD
            {!isCollapsed && <span className="hidden md:inline">Devices</span>}
=======
            {!isCollapsed && <span>Deployments</span>}
>>>>>>> 07ee3cb1
          </Link>

          <Link 
            to="/map" 
            className={`flex items-center gap-3 rounded-lg px-3 py-2 text-gray-700 hover:bg-gray-100 [&.active]:font-bold [&.active]:bg-gray-100 ${isCollapsed ? 'justify-center' : ''}`}
          >
            <FaMap className="h-5 w-5" />
            {!isCollapsed && <span className="hidden md:inline">Map</span>}
          </Link>
        </div>
      </nav>
    </div>
  )
}

export default Sidebar<|MERGE_RESOLUTION|>--- conflicted
+++ resolved
@@ -38,11 +38,7 @@
             className={`flex items-center gap-3 rounded-lg px-3 py-2 text-gray-700 hover:bg-gray-100 ${isDevicesActive ? 'font-bold bg-gray-100' : ''} ${isCollapsed ? 'justify-center' : ''}`}
           >
             <FaMicrochip className="h-5 w-5" />
-<<<<<<< HEAD
-            {!isCollapsed && <span className="hidden md:inline">Devices</span>}
-=======
-            {!isCollapsed && <span>Deployments</span>}
->>>>>>> 07ee3cb1
+            {!isCollapsed && <span className="hidden md:inline">Deployments</span>}
           </Link>
 
           <Link 
