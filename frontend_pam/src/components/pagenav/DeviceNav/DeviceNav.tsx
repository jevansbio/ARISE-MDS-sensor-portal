--- conflicted
+++ resolved
@@ -1,11 +1,6 @@
 interface DeviceNavProps {
-<<<<<<< HEAD
-  activeTab: 'details' | 'datafiles' | 'map';
-  setActiveTab: (tab: 'details' | 'datafiles' | 'map') => void;
-=======
-  activeTab: 'details' | 'datafiles'| 'siteDetails';
-  setActiveTab: (tab: 'details' | 'datafiles' | 'siteDetails') => void;
->>>>>>> 21457066
+  activeTab: 'details' | 'datafiles'| 'siteDetails' | 'map';
+  setActiveTab: (tab: 'details' | 'datafiles' | 'siteDetails' | 'map') => void;
 }
 
 function DeviceNav({ activeTab, setActiveTab }: DeviceNavProps) {
