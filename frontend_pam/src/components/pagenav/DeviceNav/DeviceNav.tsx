--- conflicted
+++ resolved
@@ -1,11 +1,6 @@
 interface DeviceNavProps {
-<<<<<<< HEAD
-  activeTab: 'details' | 'audioFiles'| 'siteDetails';
-  setActiveTab: (tab: 'details' | 'audioFiles' | 'siteDetails') => void;
-=======
-  activeTab: 'details' | 'datafiles';
-  setActiveTab: (tab: 'details' | 'datafiles') => void;
->>>>>>> 9ab86666
+  activeTab: 'details' | 'datafiles'| 'siteDetails';
+  setActiveTab: (tab: 'details' | 'datafiles' | 'siteDetails') => void;
 }
 
 function DeviceNav({ activeTab, setActiveTab }: DeviceNavProps) {
