import React, { createContext, useState, useEffect } from "react";
import { jwtDecode } from "jwt-decode";

// Use TanStack Router's useNavigate instead of react-router-dom
import { useNavigate, useLocation } from "@tanstack/react-router";
import { useMutation, useQuery } from "@tanstack/react-query";

const AuthContext = createContext();

//Made as similiar as possible to this: https://github.com/jevansbio/ARISE-MDS-sensor-portal/blob/Testing/frontend/src/context/AuthContext.jsx

// Export AuthContext so it can be imported and used by other modules
export const useAuth = () => {
  const context = React.useContext(AuthContext);
  if (!context) {
    throw new Error('useAuth must be used within an AuthProvider');
  }
  return context;
};

export default AuthContext;

export const AuthProvider = ({ children }) => {
  // Initialize the user state by checking if auth tokens exist in localStorage
  // If tokens exist, decode them to set the user state; otherwise, set to null
  const [user, setUser] = useState(() =>
    sessionStorage.getItem("authTokens")
      ? jwtDecode(sessionStorage.getItem("authTokens"))
      : null
  );
  console.log("User:", user);
  // Initialize authTokens state by parsing the tokens from localStorage if they exist
  const [authTokens, setAuthTokens] = useState(() =>
    sessionStorage.getItem("authTokens")
      ? JSON.parse(sessionStorage.getItem("authTokens"))
      : null
  );
  console.log("AuthTokens:", authTokens);
  const navigate = useNavigate();
  const location = useLocation();


  // Check authentication status on start or when the user state changes.
  // If the user is not authenticated and not on the login page, redirect to "/login".
  useEffect(() => {
    if (!user && location.pathname !== "/login") {
      navigate({ to: "/login" });
    }
  }, [user, location.pathname, navigate]);

  const loginUserFunction = async (username, password) => {
    console.log("bar");
    console.log("Inside loginUserFunction, trying:", username, password);
  
    try {
       // Log the API endpoint for debugging purposes
      console.log("API URL:", `/${import.meta.env.VITE_API_BASE_URL}/token/`);
      
      // Make a POST request to the token endpoint with the provided credentials
      const response = await fetch(`/${import.meta.env.VITE_API_BASE_URL}/token/`, {
        method: "POST",
        headers: { "Content-Type": "application/json" },
        body: JSON.stringify({ username: username, password: password}),
      });
  
      // Log response status and headers for debugging
      console.log("Response status:", response.status);
      console.log("Response headers:", response.headers);
  
      // If the response is not OK, log the error and alert the user
      if (!response.ok) {
        const errorText = await response.text();
        console.error("Server returned error:", errorText);
        alert(`Login failed: ${errorText}`);
        return;
      }
  
       // Parse the JSON response to get the tokens
      let data = await response.json();
      console.log("Received data:", data);
  
<<<<<<< HEAD
      sessionStorage.setItem("authTokens", JSON.stringify(data));
      console.log("Saved tokens:", JSON.parse(sessionStorage.getItem("authTokens")));
=======
      // Save the tokens to localStorage and update the authTokens state
      localStorage.setItem("authTokens", JSON.stringify(data));
      console.log("Saved tokens:", JSON.parse(localStorage.getItem("authTokens")));
>>>>>>> 9ab86666
  
      // Update authTokens and user state using the new tokens
      setAuthTokens(data);
      setUser(jwtDecode(data.access));
      // Navigate to the home page on successful login
      navigate({ to: "/" });
  
      return data;
  
    } catch (error) {
      console.error("Fetch error:", error);
      alert("Network error: Unable to reach API.");
    }
  };
  const doLogIn = useMutation({
    mutationFn: ({ username, password }) =>
      loginUserFunction(username, password),
  });

  // Event handler for the login form submission.
  let loginUser = async (e) => {
    e.preventDefault();
    console.log("foo");
    console.log("Trying to log in with:", e.target.username.value, e.target.password.value);
    doLogIn.mutate({
      username: e.target.username.value,
      password: e.target.password.value,
    });
  };

  // Function to update the authentication token by refreshing it.
  // It sends a POST request to the token refresh endpoint using the refresh token.
  const updateToken = async () => {
    const response = await fetch(
      `/${import.meta.env.VITE_API_BASE_URL}/token/refresh/`,
      {
        method: "POST",
        headers: {
          "Content-Type": "application/json",
        },
        body: JSON.stringify({ refresh: authTokens?.refresh }),
      }
    );

    const data = await response.json();
    if (response.status === 200) {
      setAuthTokens(data);
      setUser(jwtDecode(data.access));
      sessionStorage.setItem("authTokens", JSON.stringify(data));
    } else {
      logoutUser();
    }
    return data;
  };

  // Use React Query to automatically refresh the token periodically.
  // The token is refreshed every 4 minutes, and also when the window regains focus.
  useQuery({
    queryKey: [`refreshToken-${user}`],
    queryFn: updateToken,
    enabled: authTokens != null,
    refetchInterval: 1000 * 60 * 4,
    refetchOnWindowFocus: true,
  });

  // Function to handle user logout.
  // It clears localStorage and resets the state, then redirects to the login page.
  let logoutUser = (e) => {
    if (e) {
      e.preventDefault();
    }
    sessionStorage.removeItem("authTokens");
    setAuthTokens(null);
    setUser(null);
    // Navigate to "/login" – ensure this route is defined in your route tree
    navigate({ to: "/login" });
  };

  // Prepare the context data to be provided to all consuming components
  let contextData = {
    user: user,
    authTokens: authTokens,
    loginUser: loginUser,
    logoutUser: logoutUser,
    useAuth: useAuth
  };

  // Removed Header and Outlet; now simply render children so that __root.tsx layout is used.
  return (
    <AuthContext.Provider value={contextData}>
      {children}
    </AuthContext.Provider>
  );
};<|MERGE_RESOLUTION|>--- conflicted
+++ resolved
@@ -79,14 +79,8 @@
       let data = await response.json();
       console.log("Received data:", data);
   
-<<<<<<< HEAD
       sessionStorage.setItem("authTokens", JSON.stringify(data));
       console.log("Saved tokens:", JSON.parse(sessionStorage.getItem("authTokens")));
-=======
-      // Save the tokens to localStorage and update the authTokens state
-      localStorage.setItem("authTokens", JSON.stringify(data));
-      console.log("Saved tokens:", JSON.parse(localStorage.getItem("authTokens")));
->>>>>>> 9ab86666
   
       // Update authTokens and user state using the new tokens
       setAuthTokens(data);
