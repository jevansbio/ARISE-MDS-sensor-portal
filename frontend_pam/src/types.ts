--- conflicted
+++ resolved
@@ -15,9 +15,6 @@
     fileName: string;
     fileFormat: string;
     fileSize: number;
-<<<<<<< HEAD
-    fileFormat: string;
-=======
     fileType: string;
     path: string;
     localPath: string;
@@ -38,7 +35,6 @@
     localStorage: boolean;
     archived: boolean;
     favourite: boolean;
->>>>>>> 9593903e
 };
 
 export type ModalProps = {
