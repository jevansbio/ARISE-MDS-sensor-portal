--- conflicted
+++ resolved
@@ -16,21 +16,12 @@
     endDate: string;
     lastUpload: string;
     batteryLevel: number;
-<<<<<<< HEAD
-    site_name: string;
-    folderSize: number;
-    coordinate_uncertainty: string;
-    gps_device: string;
-    mic_height: number;
-    mic_direction: string;
-=======
     siteName: string;
     folderSize: number;
     coordinateUncertainty: string;
     gpsDevice: string;
     micHeight: number;
     micDirection: string;
->>>>>>> 9851d173
     latitude: number;
     longitude: number;
     habitat: string;
