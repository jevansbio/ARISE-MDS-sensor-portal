import AuthContext from '@/auth/AuthContext'
import { getData, postData } from '@/utils/FetchFunctions'
import { useQuery, useMutation, useQueryClient } from '@tanstack/react-query'
import { createFileRoute } from '@tanstack/react-router'
import { useContext } from 'react'
import AudioQualityCard from '@/components/AudioQuality/AudioQualityCard'
import { formatFileSize } from '@/utils/formatters'
import { Button } from "@/components/ui/button";
import { Link } from "@tanstack/react-router";
import AudioWaveformPlayer from "@/components/AudioWaveformPlayer/AudioWaveformPlayer";
import DownloadButton from "@/components/DownloadButton/DownloadButton";

export const Route = createFileRoute('/devices/$deviceId/$dataFileId')({
  component: RouteComponent,
  errorComponent: ({ error }) => {
    console.error('Route error:', error);
    return (
      <div className="flex items-center justify-center min-h-screen bg-gray-100">
        <div className="p-8 bg-white rounded-lg shadow-lg">
          <h1 className="text-2xl font-bold text-red-600 mb-4">Error</h1>
          <p className="text-gray-700">
            {error instanceof Error ? error.message : 'An unexpected error occurred'}
          </p>
          <button
            onClick={() => window.location.reload()}
            className="mt-4 px-4 py-2 bg-blue-500 text-white rounded hover:bg-blue-600"
          >
            Reload Page
          </button>
        </div>
      </div>
    );
  },
})

function RouteComponent() {
  const { deviceId, dataFileId } = Route.useParams()
  const authContext = useContext(AuthContext) as any;
  const { authTokens } = authContext || { authTokens: null };
  const queryClient = useQueryClient();

  if (!authTokens) {
    return <p>Loading authentication...</p>;
  }

  const apiURL = `devices/${deviceId}/datafiles/${dataFileId}`;

  const getDataFunc = async () => {
    if (!authTokens?.access) return null;
    const responseJson = await getData(apiURL, authTokens.access);
    return {
      id: responseJson.id,
      deployment: responseJson.deployment,
      fileName: responseJson.file_name,
      fileFormat: responseJson.file_format,
      fileSize: responseJson.file_size,
      fileType: responseJson.file_type,
      path: responseJson.path,
      localPath: responseJson.local_path,
      uploadDt: responseJson.upload_dt,
      recordingDt: responseJson.recording_dt,
      config: responseJson.config,
      sampleRate: responseJson.sample_rate,
      fileLength: responseJson.file_length,
      qualityScore: responseJson.quality_score,
      qualityIssues: responseJson.quality_issues || [],
      qualityCheckDt: responseJson.quality_check_dt,
      qualityCheckStatus: responseJson.quality_check_status,
      extraData: responseJson.extra_data,
      thumbUrl: responseJson.thumb_url,
      localStorage: responseJson.local_storage,
      archived: responseJson.archived,
      favourite: responseJson.is_favourite
    };
  };

  const {
    data: dataFile,
    isLoading,
    error,
  } = useQuery({
    queryKey: [apiURL],
    queryFn: getDataFunc,
    enabled: !!authTokens?.access,
  });

  const checkQualityMutation = useMutation({
    mutationFn: async () => {
      if (!authTokens?.access) throw new Error('No auth token');
      return postData(`datafile/${dataFileId}/check_quality/`, authTokens.access, {});
    },
    onSuccess: () => {
      // Refetch the data file to get updated quality information
      queryClient.invalidateQueries({ queryKey: [apiURL] });
    },
  });

  const handleCheckQuality = () => {
    checkQualityMutation.mutate();
  };

  if (isLoading) {
    return <p>Loading datafile...</p>;
  }
  if (error) {
    return <p>Error: {(error as Error).message}</p>;
  }
  if (!dataFile) {
    return <p>No datafile found</p>;
  }

  return (
    <div className="container mx-auto py-10">
      <div className="flex justify-between items-center mb-6">
        <h1 className="text-2xl font-bold">Data File Details</h1>
        <div className="flex gap-2">
          <DownloadButton
            deviceId={deviceId}
            fileId={dataFileId}
            fileFormat={dataFile.fileFormat}
          />
          <Link to="/devices/$deviceId" params={{ deviceId }}>
            <Button variant="outline">Back to Device</Button>
          </Link>
        </div>
      </div>

      {dataFile.fileFormat.toLowerCase().includes('mp3') && (
        <div className="mb-8">
          <h2 className="text-xl font-semibold mb-4">Audio Preview</h2>
          <AudioWaveformPlayer
            deviceId={deviceId}
            fileId={dataFileId}
            fileFormat={dataFile.fileFormat}
          />
        </div>
      )}

      <div className="grid grid-cols-1 md:grid-cols-2 gap-6">
        <div className="space-y-4">
          <h2 className="text-xl font-semibold">File Information</h2>
          <div className="space-y-2">
            <p><span className="font-medium">File Name:</span> {dataFile.fileName}</p>
            <p><span className="font-medium">File Format:</span> {dataFile.fileFormat}</p>
            <p><span className="font-medium">File Size:</span> {formatFileSize(dataFile.fileSize)}</p>
            <p><span className="font-medium">File Type:</span> {dataFile.fileType}</p>
            <p><span className="font-medium">Sample Rate:</span> {dataFile.sampleRate}</p>
            <p><span className="font-medium">File Length:</span> {dataFile.fileLength}</p>
            <p><span className="font-medium">Quality Score:</span> {dataFile.qualityScore}</p>
          </div>
        </div>

        <div className="space-y-4">
          <h2 className="text-xl font-semibold">Recording Information</h2>
          <div className="space-y-2">
            <p><span className="font-medium">Upload Date:</span> {new Date(dataFile.uploadDt).toLocaleString()}</p>
            <p><span className="font-medium">Recording Date:</span> {new Date(dataFile.recordingDt).toLocaleString()}</p>
            <p><span className="font-medium">Quality Check Date:</span> {dataFile.qualityCheckDt ? new Date(dataFile.qualityCheckDt).toLocaleString() : 'Not checked'}</p>
            <p><span className="font-medium">Quality Check Status:</span> {dataFile.qualityCheckStatus}</p>
          </div>
        </div>
      </div>

      {dataFile.qualityIssues && dataFile.qualityIssues.length > 0 && (
        <div className="mt-6">
          <h2 className="text-xl font-semibold mb-4">Quality Issues</h2>
          <ul className="list-disc list-inside space-y-2">
            {dataFile.qualityIssues.map((issue: string, index: number) => (
              <li key={index}>{issue}</li>
            ))}
          </ul>
        </div>
      )}

      <div className="grid grid-cols-1 md:grid-cols-2 gap-6">
        {/* File Information */}
        <div className="bg-white rounded-lg shadow p-6 space-y-4">
          <h3 className="text-lg font-semibold">File Information</h3>
          <div className="space-y-2">
            <div className="text-sm">
<<<<<<< HEAD
              <span className="font-semibold">File ID:</span> {dataFile.id}
            </div>
            <div className="text-sm">
              <span className="font-semibold">File name:</span> {dataFile.fileName}
            </div>
            <div className="text-sm">
              <span className="font-semibold">Format:</span> {dataFile.fileFormat}
            </div>
            <div className="text-sm">
              <span className="font-semibold">Size:</span> {formatFileSize(dataFile.fileSize)}
            </div>
            <div className="text-sm">
              <span className="font-semibold">Recording Date:</span>{' '}
              {dataFile.recordingDt ? new Date(dataFile.recordingDt).toLocaleString() : 'Not available'}
            </div>
            <div className="text-sm">
              <span className="font-semibold">Upload Date:</span>{' '}
              {new Date(dataFile.uploadDt).toLocaleString()}
            </div>
            <div className="text-sm">
=======
>>>>>>> 9593903e
              <span className="font-semibold">Storage:</span>{' '}
              {dataFile.localStorage ? 'Local' : 'Remote'}
            </div>
           {/* {dataFile.extraData && Object.keys(dataFile.extraData).length > 0 && (
              <div className="text-sm">
                <span className="font-semibold">Additional Data:</span>
                <pre className="mt-1 p-2 bg-gray-50 rounded text-xs">
                  {JSON.stringify(dataFile.extraData, null, 2)}
                </pre>
              </div>
            )} */}
          </div>
        </div>

        {/* Quality Information */}
        <AudioQualityCard
          dataFile={dataFile}
          onCheckQuality={handleCheckQuality}
        />
      </div>
    </div>
  );
}
export default Route<|MERGE_RESOLUTION|>--- conflicted
+++ resolved
@@ -178,29 +178,12 @@
           <h3 className="text-lg font-semibold">File Information</h3>
           <div className="space-y-2">
             <div className="text-sm">
-<<<<<<< HEAD
               <span className="font-semibold">File ID:</span> {dataFile.id}
             </div>
             <div className="text-sm">
               <span className="font-semibold">File name:</span> {dataFile.fileName}
             </div>
             <div className="text-sm">
-              <span className="font-semibold">Format:</span> {dataFile.fileFormat}
-            </div>
-            <div className="text-sm">
-              <span className="font-semibold">Size:</span> {formatFileSize(dataFile.fileSize)}
-            </div>
-            <div className="text-sm">
-              <span className="font-semibold">Recording Date:</span>{' '}
-              {dataFile.recordingDt ? new Date(dataFile.recordingDt).toLocaleString() : 'Not available'}
-            </div>
-            <div className="text-sm">
-              <span className="font-semibold">Upload Date:</span>{' '}
-              {new Date(dataFile.uploadDt).toLocaleString()}
-            </div>
-            <div className="text-sm">
-=======
->>>>>>> 9593903e
               <span className="font-semibold">Storage:</span>{' '}
               {dataFile.localStorage ? 'Local' : 'Remote'}
             </div>
