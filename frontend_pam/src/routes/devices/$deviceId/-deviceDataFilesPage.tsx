--- conflicted
+++ resolved
@@ -23,12 +23,10 @@
 import { useContext, useState } from "react";
 import AuthContext from "@/auth/AuthContext";
 import { getData } from "@/utils/FetchFunctions";
-<<<<<<< HEAD
 import DownloadButton from "@/components/DownloadButton/DownloadButton";
 import AudioPlayer from "@/components/AudioPlayer/AudioPlayer";
-=======
 import { bytesToMegabytes } from "@/utils/convertion";
->>>>>>> 17c1774e
+
 
 export default function DeviceDataFilesPage() {
   const { deviceId } = Route.useParams();
