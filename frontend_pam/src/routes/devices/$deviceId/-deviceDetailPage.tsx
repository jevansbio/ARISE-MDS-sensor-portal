import { useQuery } from "@tanstack/react-query";
import { Route } from ".";
import AuthContext from "@/auth/AuthContext";
import { getData } from "@/utils/FetchFunctions";
import { useContext } from "react";
<<<<<<< HEAD
=======
import { bytesToMegabytes } from "@/utils/convertion";
>>>>>>> 9593903e

export default function DeviceDetailPage() {
  const { deviceId } = Route.useParams();

  const authContext = useContext(AuthContext) as any;
  const { authTokens } = authContext || { authTokens: null };

  if (!authTokens) {
    return <p>Loading authentication...</p>;
  }

  const apiURL = `devices/${deviceId}`;

  const getDeviceFunc = async () => {
    if (!authTokens?.access) return null;

    const responseJson = await getData(apiURL, authTokens.access);

    return responseJson;
  };

  const {
    data: device,
    isLoading,
    error,
  } = useQuery({
    queryKey: [apiURL],
    queryFn: getDeviceFunc,
    enabled: !!authTokens?.access,
  });

  if (isLoading) {
    return <p>Loading device...</p>;
  }
  if (error) {
    return <p>Error: {(error as Error).message}</p>;
  }
  if (!device) {
    return <p>No device found</p>;
  }

  return (
    <div className="p-6">
      <h2 className="text-2xl font-bold mb-4">Device Details</h2>
      <div className="grid grid-cols-2 gap-x-8 gap-y-4">
        <p>
          <strong>Device ID:</strong> {device.device_ID}
        </p>
        <p>
          <strong>Deployment ID:</strong> {device.deployment_device_ID}
        </p>
        <p>
          <strong>Start date:</strong> {device.startDate}
        </p>
        <p>
          <strong>End date:</strong> {device.endDate}
        </p>
        <p>
          <strong>Last upload:</strong> {device.lastUpload}
        </p>
        <p>
<<<<<<< HEAD
          <strong>Folder size:</strong> {device.folder_size}
=======
          <strong>Folder size:</strong> {bytesToMegabytes(device.folder_size)}
>>>>>>> 9593903e
        </p>
        <p>
          <strong>Country:</strong> {device.country}
        </p>
        <p>
          <strong>Site:</strong> {device.site}
        </p>
        <p>
          <strong>Latitude:</strong> {device.latitude}
        </p>
        <p>
          <strong>Longitude:</strong> {device.longitude}
        </p>
        <p>
          <strong>Coordinate Uncertainty:</strong>{" "}
          {device.coordinateUncertainty}
        </p>
        <p>
          <strong>GPS device:</strong> {device.gpsDevice}
        </p>
        <p>
          <strong>Microphone Height:</strong> {device.micHeight}
        </p>
        <p>
          <strong>Microphone Direction:</strong> {device.micDirection}
        </p>
        <p>
          <strong>Habitat:</strong> {device.habitat}
        </p>
        <p>
          <strong>Score:</strong> {device.score}
        </p>
        <p>
          <strong>Protocol Checklist:</strong> {device.protocolChecklist}
        </p>
        <p>
          <strong>Adresse e-mail:</strong> {device.userEmail}
        </p>
        <p>
          <strong>Comment:</strong> {device.comment}
        </p>
      </div>
    </div>
  );
}<|MERGE_RESOLUTION|>--- conflicted
+++ resolved
@@ -3,10 +3,7 @@
 import AuthContext from "@/auth/AuthContext";
 import { getData } from "@/utils/FetchFunctions";
 import { useContext } from "react";
-<<<<<<< HEAD
-=======
 import { bytesToMegabytes } from "@/utils/convertion";
->>>>>>> 9593903e
 
 export default function DeviceDetailPage() {
   const { deviceId } = Route.useParams();
@@ -68,11 +65,7 @@
           <strong>Last upload:</strong> {device.lastUpload}
         </p>
         <p>
-<<<<<<< HEAD
-          <strong>Folder size:</strong> {device.folder_size}
-=======
           <strong>Folder size:</strong> {bytesToMegabytes(device.folder_size)}
->>>>>>> 9593903e
         </p>
         <p>
           <strong>Country:</strong> {device.country}
