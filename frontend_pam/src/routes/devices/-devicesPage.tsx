--- conflicted
+++ resolved
@@ -37,15 +37,11 @@
       id: device.device_ID,
       startDate: device.start_date,
       endDate: device.end_date,
-<<<<<<< HEAD
-      folderSize: device.folder_size,
-=======
       folder_size: device.folder_size,
       lastUpload: "",
       batteryLevel: 0,
       action: "",
       dataFile: []
->>>>>>> 9593903e
     }));
   
     return devices;
