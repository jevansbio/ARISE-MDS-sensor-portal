import { useState } from 'react';
import DeviceNav from '@/components/pagenav/DeviceNav';
import DeviceDataFilesPage from './-deviceDataFilesPage';
import DeviceDetailPage from './-deviceDetailPage';
import SiteDetailPage from './-SiteDetailPage';
import DeploymentMapPage from './-deploymentMapPage';

export default function DevicePage() {
<<<<<<< HEAD
  const [activeTab, setActiveTab] = useState<'details' | 'datafiles' | 'siteDetails' | 'map'>('details'); 
=======
  const [activeTab, setActiveTab] = useState<'details' | 'datafiles' | 'siteDetails'>('siteDetails'); 
>>>>>>> 525f2205

  return (
    <div>
      {/* Render the device navigation component */}
      <DeviceNav
        activeTab={activeTab}
        setActiveTab={setActiveTab}
      />
      {activeTab === 'siteDetails' && (
        <SiteDetailPage />
      )}
      {activeTab === 'details' && (
        <DeviceDetailPage />
      )}
      {activeTab === 'datafiles' && (
        <DeviceDataFilesPage />
      )}
      {activeTab === 'map' && (
        <DeploymentMapPage />
      )}
    </div>
  );
}<|MERGE_RESOLUTION|>--- conflicted
+++ resolved
@@ -6,11 +6,7 @@
 import DeploymentMapPage from './-deploymentMapPage';
 
 export default function DevicePage() {
-<<<<<<< HEAD
-  const [activeTab, setActiveTab] = useState<'details' | 'datafiles' | 'siteDetails' | 'map'>('details'); 
-=======
-  const [activeTab, setActiveTab] = useState<'details' | 'datafiles' | 'siteDetails'>('siteDetails'); 
->>>>>>> 525f2205
+  const [activeTab, setActiveTab] = useState<'details' | 'datafiles' | 'siteDetails' | 'map'>('siteDetails'); 
 
   return (
     <div>
