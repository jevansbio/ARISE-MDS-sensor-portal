import AuthContext from '@/auth/AuthContext'
import { getData, postData } from '@/utils/FetchFunctions'
import { useQuery, useMutation, useQueryClient } from '@tanstack/react-query'
import { createFileRoute, Outlet, useLocation } from '@tanstack/react-router'
import { useContext, useEffect, useState } from 'react'
import AudioQualityCard from '@/components/AudioQuality/AudioQualityCard'
import { formatFileSize } from '@/utils/formatters'
import { Button } from "@/components/ui/button";
import { Link } from "@tanstack/react-router";
import AudioWaveformPlayer from "@/components/AudioWaveformPlayer/AudioWaveformPlayer";
import DownloadButton from "@/components/DownloadButton/DownloadButton";

export interface ExtraData {
  quality_metrics?: Record<string, unknown>;
  temporal_evolution?: Record<string, unknown>;
  observations?: string[];
  auto_detected_observations: number[];
}

export interface DataFile {
  id: string;
  deployment: string;
  fileName: string;
  fileFormat: string;
  fileSize: number;
  fileType: string;
  path: string;
  localPath: string;
  uploadDt: string;
  recordingDt: string;
  config: string | null;
  sampleRate: number | null;
  fileLength: string | null;
  qualityScore: number | null;
  qualityIssues: string[];
  qualityCheckDt: string | null;
  qualityCheckStatus: string;
  extraData: ExtraData | null;
  thumbUrl?: string;
  localStorage?: boolean;
  archived?: boolean;
  favourite?: boolean;
}

export const Route = createFileRoute('/deployments/$siteName/$dataFileId')({
  component: RouteComponent,
  beforeLoad: ({ location }) => {
    console.log('Loading data file route, path:', location.pathname);
    return true;
  },
  errorComponent: ({ error }) => {
    console.error('Route error:', error);
    return (
      <div className="flex items-center justify-center min-h-screen bg-gray-100">
        <div className="p-8 bg-white rounded-lg shadow-lg">
          <h1 className="text-2xl font-bold text-red-600 mb-4">Error</h1>
          <p className="text-gray-700">
            {error instanceof Error ? error.message : 'An unexpected error occurred'}
          </p>
          <button
            onClick={() => window.location.reload()}
            className="mt-4 px-4 py-2 bg-blue-500 text-white rounded hover:bg-blue-600"
          >
            Reload Page
          </button>
        </div>
      </div>
    );
  },
  validateSearch: (search: Record<string, unknown>) => {
    return { 
      observationId: typeof search.observationId === 'string' ? search.observationId : undefined 
    };
  }
})

interface AuthContextType {
  authTokens: {
    access: string;
  } | null;
}

interface Observation {
  taxon?: {
    species_name: string;
  };
  extra_data?: {
    start_time?: number;
    end_time?: number;
  };
}

function RouteComponent() {
  const { siteName, dataFileId } = Route.useParams()
  const { observationId } = Route.useSearch()
  const location = useLocation()
  const authContext = useContext(AuthContext) as AuthContextType;
  const { authTokens } = authContext || { authTokens: null };
  const queryClient = useQueryClient();
  const [currentObservation, setCurrentObservation] = useState<Observation | null>(null);

  const apiURL = `datafile/${dataFileId}/`;

  const getDataFile = async () => {
    if (!authTokens?.access) return null;
    const responseJson = await getData(apiURL, authTokens.access);
    console.log('Raw API response:', responseJson);
    
    // Transform the response data
    const transformedData: DataFile = {
      id: responseJson.id,
      deployment: responseJson.deployment,
      fileName: responseJson.file_name,
      fileFormat: responseJson.file_format,
      fileSize: responseJson.file_size,
      fileType: responseJson.file_type,
      path: responseJson.path,
      localPath: responseJson.local_path,
      uploadDt: responseJson.upload_dt,
      recordingDt: responseJson.recording_dt,
      config: responseJson.config,
      sampleRate: responseJson.sample_rate,
      fileLength: responseJson.file_length,
      qualityScore: responseJson.quality_score,
      qualityIssues: responseJson.quality_issues || [],
      qualityCheckDt: responseJson.quality_check_dt,
      qualityCheckStatus: responseJson.quality_check_status,
      extraData: null,
      thumbUrl: responseJson.thumb_url,
      localStorage: responseJson.local_storage,
      archived: responseJson.archived,
      favourite: responseJson.is_favourite
    };

    // Handle extra_data separately to ensure proper typing
    if (responseJson.extra_data) {
      transformedData.extraData = {
        quality_metrics: responseJson.extra_data.quality_metrics || {},
        temporal_evolution: responseJson.extra_data.temporal_evolution || {},
        observations: responseJson.extra_data.observations || [],
        auto_detected_observations: responseJson.extra_data.auto_detected_observations || []
      };
    }

    console.log('Transformed data:', transformedData);
    return transformedData;
  };

  const {
    data: dataFile,
    isLoading,
    error,
  } = useQuery({
    queryKey: [apiURL],
    queryFn: getDataFile,
    enabled: !!authTokens?.access,
  });

  const checkQualityMutation = useMutation({
    mutationFn: async () => {
      if (!authTokens?.access) throw new Error('No auth token');
      return postData(`datafile/${dataFileId}/check_quality/`, authTokens.access, {});
    },
    onSuccess: () => {
      queryClient.invalidateQueries({ queryKey: [apiURL] });
    },
  });

  const handleCheckQuality = () => {
    checkQualityMutation.mutate();
  };

  // Query for the specific observation if observationId is provided
  const { data: observation } = useQuery({
    queryKey: ['observation', observationId],
    queryFn: async () => {
      if (!observationId || !authTokens?.access) return null;
      try {
        const data = await getData(`observation/${observationId}/`, authTokens.access);
        return data;
      } catch (error) {
        console.error('Failed to fetch observation:', error);
        return null;
      }
    },
    enabled: !!observationId && !!authTokens?.access
  });

  // Set current observation when it's loaded
  useEffect(() => {
    if (observation) {
      setCurrentObservation(observation);
    }
  }, [observation]);

  // Early returns after all hooks are called
  if (location.pathname.endsWith('/observations')) {
    return (
      <div className="w-full h-full">
        <Outlet />
      </div>
    )
  }

  if (!authTokens) {
    return <p>Loading authentication...</p>;
  }

  if (isLoading) {
    return <p>Loading datafile...</p>;
  }

  if (error) {
    return <p>Error: {(error as Error).message}</p>;
  }

  if (!dataFile) {
    return <p>No datafile found</p>;
  }

  return (
    <div className="container mx-auto py-10">
      <div className="flex justify-between items-center mb-6">
        <h1 className="text-2xl font-bold">Data File Details</h1>
        <div className="flex gap-2">
          <DownloadButton
            deviceId={siteName}
            fileId={dataFileId}
            fileFormat={dataFile.fileFormat}
          />
          <Link to="/deployments/$siteName" params={{ siteName }}>
            <Button variant="outline">Back to Deployment</Button>
          </Link>
        </div>
      </div>

      {dataFile.fileFormat.toLowerCase().includes('mp3') && (
        <div className="mb-8">
          <h2 className="text-xl font-semibold m-2 mb-4">Audio Preview</h2>
          <AudioWaveformPlayer
            deviceId={siteName}
            fileId={dataFileId}
            fileFormat={dataFile.fileFormat}
            startTime={currentObservation?.extra_data?.start_time}
            endTime={currentObservation?.extra_data?.end_time}
            totalDuration={dataFile.fileLength ? parseFloat(dataFile.fileLength) : undefined}
          />
        </div>
      )}

<<<<<<< HEAD
      <div className="grid grid-cols-1 md:grid-cols-2 gap-6 mt-10 md:m-10">
=======
      {currentObservation && (
        <div className="mb-8 p-4 bg-blue-50 rounded-lg">
          <div className="flex justify-between items-center">
            <h2 className="text-xl font-semibold">Selected Observation</h2>
            <Link 
              to="/deployments/$siteName/$dataFileId/observations"
              params={{ siteName, dataFileId }}
              className="text-blue-600 hover:underline"
            >
              View All Observations
            </Link>
          </div>
          <div className="mt-2 grid grid-cols-1 md:grid-cols-3 gap-4">
            <div>
              <span className="font-medium">Species: </span>
              {currentObservation.taxon?.species_name || 'Unknown'} 
              {currentObservation.taxon?.species_common_name ? ` (${currentObservation.taxon.species_common_name})` : ''}
            </div>
            <div>
              <span className="font-medium">Time: </span>
              {currentObservation.extra_data?.start_time ? 
                `${currentObservation.extra_data.start_time.toFixed(2)}s - ${currentObservation.extra_data.end_time.toFixed(2)}s` : 
                'N/A'}
            </div>
            <div>
              <span className="font-medium">Duration: </span>
              {currentObservation.extra_data?.duration ? 
                `${currentObservation.extra_data.duration.toFixed(2)}s` : 
                'N/A'}
            </div>
          </div>
        </div>
      )}

      <div className="grid grid-cols-1 md:grid-cols-2 gap-6">
>>>>>>> a43bc2c4
        <div className="space-y-4">
          <h2 className="md:text-2xl text-xl font-semibold">File Information</h2>
          <div className="space-y-2">
            <p><span className="font-medium">File Name:</span> {dataFile.fileName}</p>
            <p><span className="font-medium">File Format:</span> {dataFile.fileFormat}</p>
            <p><span className="font-medium">File Size:</span> {formatFileSize(dataFile.fileSize)}</p>
            <p><span className="font-medium">File Type:</span> {dataFile.fileType}</p>
            <p><span className="font-medium">Sample Rate:</span> {dataFile.sampleRate}</p>
            <p><span className="font-medium">File Length:</span> {dataFile.fileLength}</p>
            <p><span className="font-medium">Quality Score:</span> {dataFile.qualityScore}</p>
          </div>
      

        <div className="space-y-4">
          <h2 className="md:text-2xl text-xl font-semibold">Recording Information</h2>
          <div className="space-y-2">
            <p><span className="font-medium">Upload Date:</span> {new Date(dataFile.uploadDt).toLocaleString()}</p>
            <p><span className="font-medium">Recording Date:</span> {new Date(dataFile.recordingDt).toLocaleString()}</p>
            <p><span className="font-medium">Quality Check Date:</span> {dataFile.qualityCheckDt ? new Date(dataFile.qualityCheckDt).toLocaleString() : 'Not checked'}</p>
            <p><span className="font-medium">Quality Check Status:</span> {dataFile.qualityCheckStatus}</p>
          </div>
          </div>
        
      

      {dataFile.qualityIssues && dataFile.qualityIssues.length > 0 && (
        <div className="mt-6">
          <h2 className="md:text-2xl text-xl font-semibold mb-4">Quality Issues</h2>
          <ul className="list-disc list-inside space-y-2">
            {dataFile.qualityIssues.map((issue: string, index: number) => (
              <li key={index}>{issue}</li>
            ))}
          </ul>
        </div>
      )}
      
      </div>

      <div>
       

        {/* Quality Information */}
        <AudioQualityCard
          dataFile={dataFile}
          deviceId={siteName}
          onCheckQuality={handleCheckQuality}
        />
      </div>
    </div>
    </div>
  );
}
export default Route<|MERGE_RESOLUTION|>--- conflicted
+++ resolved
@@ -248,9 +248,6 @@
         </div>
       )}
 
-<<<<<<< HEAD
-      <div className="grid grid-cols-1 md:grid-cols-2 gap-6 mt-10 md:m-10">
-=======
       {currentObservation && (
         <div className="mb-8 p-4 bg-blue-50 rounded-lg">
           <div className="flex justify-between items-center">
@@ -286,7 +283,6 @@
       )}
 
       <div className="grid grid-cols-1 md:grid-cols-2 gap-6">
->>>>>>> a43bc2c4
         <div className="space-y-4">
           <h2 className="md:text-2xl text-xl font-semibold">File Information</h2>
           <div className="space-y-2">
