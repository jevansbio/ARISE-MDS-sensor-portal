import {
  Table,
  TableBody,
  TableCell,
  TableHead,
  TableHeader,
  TableRow,
} from "@/components/ui/table";
import { DataFile } from "@/types";
import { Button } from "@/components/ui/button";
import {
  type ColumnDef,
  flexRender,
  getCoreRowModel,
  getSortedRowModel,
  type SortingState,
  useReactTable,
} from "@tanstack/react-table";
import { TbArrowsUpDown } from "react-icons/tb";
import { Link } from "@tanstack/react-router";
import { useQuery } from "@tanstack/react-query";
import { Route } from ".";
import { useContext, useEffect, useState } from "react";
import AuthContext from "@/auth/AuthContext";
import { getData } from "@/utils/FetchFunctions";
import DownloadButton from "@/components/DownloadButton/DownloadButton";
import AudioPlayer from "@/components/AudioPlayer/AudioPlayer";
import { bytesToMegabytes } from "@/utils/convertion";
import DateForm from "@/components/AudioQuality/DateForm";

export default function DeviceDataFilesPage() {
  const { siteName: site_name } = Route.useParams();
  const authContext = useContext(AuthContext) as any;
  const { authTokens } = authContext || { authTokens: null };

  if (!authTokens) {
    return <p>Loading authentication...</p>;
  }

<<<<<<< HEAD
  const [FilteredDataFiles, setFilteredDataFiles] = useState<DataFile[]>([]);
=======
  const apiURL = `devices/${siteName}/datafiles`;

  const getDataFunc = async (): Promise<DataFile[]> => {
    if (!authTokens?.access) return [];
    const response_json = await getData(apiURL, authTokens.access);
  
    const dataFiles: DataFile[] = response_json.map((dataFile: any):DataFile => ({
      id: dataFile.id,
      deployment: dataFile.deployment,
      fileName: dataFile.file_name,
      fileFormat: dataFile.file_format,
      fileSize: dataFile.file_size,
      fileType: dataFile.file_type,
      path: dataFile.path,
      localPath: dataFile.local_path,
      uploadDt: dataFile.upload_dt,
      recordingDt: dataFile.recording_dt,
      config: dataFile.config,
      sampleRate: dataFile.sample_rate,
      fileLength: dataFile.file_length,
      qualityScore: dataFile.quality_score,
      qualityIssues: dataFile.quality_issues || [],
      qualityCheckDt: dataFile.quality_check_dt,
      qualityCheckStatus: dataFile.quality_check_status,
      extraData: dataFile.extra_data,
      thumbUrl: dataFile.thumb_url,
      localStorage: dataFile.local_storage,
      archived: dataFile.archived,
      favourite: dataFile.is_favourite
    }));

    return dataFiles;
  };

  const {
    data: dataFiles = [],
    refetch
  } = useQuery({
    queryKey: [apiURL],
    queryFn: getDataFunc,
    enabled: !!authTokens?.access,
  });
>>>>>>> a8fa5e48

  const handleBulkQualityCheck = async () => {
    if (!authTokens?.access) return;

    try {
      // Get the deployment ID from the first data file
      const deploymentId = dataFiles[0]?.deployment;
      if (!deploymentId) {
        alert('No deployment found for this device');
        return;
      }

      // Call the bulk quality check endpoint
      const response = await fetch(`/api/deployment/${deploymentId}/check_quality_bulk/`, {
        method: 'POST',
        headers: {
          'Content-Type': 'application/json',
          'Authorization': `Bearer ${authTokens.access}`
        }
      });

      if (!response.ok) {
        const errorData = await response.json();
        throw new Error(errorData.error || 'Failed to start bulk quality check');
      }

      const result = await response.json();
      alert(`Started quality check for ${result.total_files} files`);
      
      // Refetch data after a short delay to show updated status
      setTimeout(() => {
        refetch();
      }, 2000);
    } catch (error: any) {
      console.error('Error starting bulk quality check:', error);
      alert(error?.message || 'Failed to start bulk quality check. Please try again.');
    }
  };

  const columns: ColumnDef<DataFile>[] = [
    {
      accessorKey: "id",
      header: ({ column }) => (
        <Button
          variant="ghost"
          onClick={() => column.toggleSorting(column.getIsSorted() === "asc")}
          className="w-full justify-start"
        >
          ID
          <TbArrowsUpDown className="ml-2 h-4 w-4" />
        </Button>
      ),
      cell: ({ row }) => (
        <Link
          to="/deployments/$site_name/$dataFileId"
          params={{ site_name: site_name, dataFileId: row.original.id }}
          className="text-blue-500 hover:underline"
        >
          {row.original.id}
        </Link>
      ),
    },
    {
      accessorKey: "fileName",
      header: "File Name",
      cell: ({ row }) => row.original.file_name,
    },
    {
      accessorKey: "sample_rate",
      header: ({ column }) => (
        <Button
          variant="ghost"
          onClick={() => column.toggleSorting(column.getIsSorted() === "asc")}
          className="w-full justify-start"
        >
          Sample Rate
          <TbArrowsUpDown className="ml-2 h-4 w-4" />
        </Button>
      ),
      cell: ({ row }) =>
        row.original.sample_rate ? `${row.original.sample_rate} Hz` : "-",
    },
    {
      accessorKey: "file_length",
      header: ({ column }) => (
        <Button
          variant="ghost"
          onClick={() => column.toggleSorting(column.getIsSorted() === "asc")}
          className="w-full justify-start"
        >
          File Length
          <TbArrowsUpDown className="ml-2 h-4 w-4" />
        </Button>
      ),
      cell: ({ row }) => {
        return row.original.file_length ? `${row.original.file_length}` : "-";
      },
    },
    {
      accessorKey: "file_size",
      header: ({ column }) => (
        <Button
          variant="ghost"
          onClick={() => column.toggleSorting(column.getIsSorted() === "asc")}
          className="w-full justify-start"
        >
          File Size (MB)
          <TbArrowsUpDown className="ml-2 h-4 w-4" />
        </Button>
      ),
      cell: ({ row }) => {
        const fileSize = row.original.file_size;
        return `${bytesToMegabytes(fileSize)} MB`;
      },
    },
    {
      accessorKey: "file_format",
      header: ({ column }) => (
        <Button
          variant="ghost"
          onClick={() => column.toggleSorting(column.getIsSorted() === "asc")}
          className="w-full justify-start"
        >
          File format
          <TbArrowsUpDown className="ml-2 h-4 w-4" />
        </Button>
      ),
      cell: ({ row }) => row.original.file_format,
    },
    {
      accessorKey: "quality_score",
      header: ({ column }) => (
        <Button
          variant="ghost"
          onClick={() => column.toggleSorting(column.getIsSorted() === "asc")}
          className="w-full justify-start"
        >
          Quality Score
          <TbArrowsUpDown className="ml-2 h-4 w-4" />
        </Button>
      ),
      cell: ({ row }) =>
        row.original.quality_score ? `${row.original.quality_score}/100` : "-",
    },
    {
      id: "actions",
      header: "Actions",
      cell: ({ row }) => (
        <div className="flex items-center gap-2">
          <AudioPlayer
            fileId={row.original.id.toString()}
            fileFormat={row.original.file_format}
          />
          <DownloadButton
            fileId={row.original.id.toString()}
            fileFormat={row.original.file_format}
          />
        </div>
      ),
    },
  ];

  // Table state and instance for sorting and rendering
  const [sorting, setSorting] = useState<SortingState>([]);
  const table = useReactTable({
    data: FilteredDataFiles,
    columns,
    state: { sorting },
    onSortingChange: setSorting,
    getCoreRowModel: getCoreRowModel(),
    getSortedRowModel: getSortedRowModel(),
  });

  // Function to handle data received from DateForm
  const handleDataFromDateForm = (newData: DataFile[]) => {
    setFilteredDataFiles(newData); // Update the dataFiles state with the new data
  };

  return (
    <div className="container mx-auto py-10">
<<<<<<< HEAD
      <h1 className="text-2xl font-bold mb-6 pl-5">Data Files</h1>

      <DateForm
        filteredDatafiles={handleDataFromDateForm}
        site_name={site_name}
      />

=======
      <div className="flex justify-between items-center mb-6">
        <h1 className="text-2xl font-bold">Data Files</h1>
        <Button 
          onClick={handleBulkQualityCheck}
          className="bg-blue-500 text-white hover:bg-blue-600"
        >
          Check Quality for All Audio Files
        </Button>
      </div>
    
>>>>>>> a8fa5e48
      <div className="rounded-md border m-5 shadow-md">
        <Table>
          <TableHeader>
            {table.getHeaderGroups().map((headerGroup) => (
              <TableRow key={headerGroup.id}>
                {headerGroup.headers.map((header) => (
                  <TableHead key={header.id} className="px-0 py-0">
                    {header.isPlaceholder
                      ? null
                      : flexRender(
                          header.column.columnDef.header,
                          header.getContext()
                        )}
                  </TableHead>
                ))}
              </TableRow>
            ))}
          </TableHeader>
          <TableBody>
            {table.getRowModel().rows.map((row) => (
              <TableRow key={row.id}>
                {row.getVisibleCells().map((cell) => (
                  <TableCell key={cell.id} className="px-4 py-2">
                    {flexRender(cell.column.columnDef.cell, cell.getContext())}
                  </TableCell>
                ))}
              </TableRow>
            ))}
          </TableBody>
        </Table>
      </div>
    </div>
  );
}<|MERGE_RESOLUTION|>--- conflicted
+++ resolved
@@ -37,9 +37,6 @@
     return <p>Loading authentication...</p>;
   }
 
-<<<<<<< HEAD
-  const [FilteredDataFiles, setFilteredDataFiles] = useState<DataFile[]>([]);
-=======
   const apiURL = `devices/${siteName}/datafiles`;
 
   const getDataFunc = async (): Promise<DataFile[]> => {
@@ -82,7 +79,6 @@
     queryFn: getDataFunc,
     enabled: !!authTokens?.access,
   });
->>>>>>> a8fa5e48
 
   const handleBulkQualityCheck = async () => {
     if (!authTokens?.access) return;
@@ -121,6 +117,7 @@
       alert(error?.message || 'Failed to start bulk quality check. Please try again.');
     }
   };
+  const [FilteredDataFiles, setFilteredDataFiles] = useState<DataFile[]>([]);
 
   const columns: ColumnDef<DataFile>[] = [
     {
@@ -263,26 +260,21 @@
 
   return (
     <div className="container mx-auto py-10">
-<<<<<<< HEAD
-      <h1 className="text-2xl font-bold mb-6 pl-5">Data Files</h1>
+      <div className="flex justify-between items-center mb-6">
+        <h1 className="text-2xl font-bold pl-5">Data Files</h1>
+        <Button 
+          onClick={handleBulkQualityCheck}
+          className="bg-blue-500 text-white hover:bg-blue-600"
+        >
+          Check Quality for All Audio Files
+        </Button>
+      </div>
 
       <DateForm
         filteredDatafiles={handleDataFromDateForm}
         site_name={site_name}
       />
 
-=======
-      <div className="flex justify-between items-center mb-6">
-        <h1 className="text-2xl font-bold">Data Files</h1>
-        <Button 
-          onClick={handleBulkQualityCheck}
-          className="bg-blue-500 text-white hover:bg-blue-600"
-        >
-          Check Quality for All Audio Files
-        </Button>
-      </div>
-    
->>>>>>> a8fa5e48
       <div className="rounded-md border m-5 shadow-md">
         <Table>
           <TableHeader>
