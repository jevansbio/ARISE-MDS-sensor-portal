--- conflicted
+++ resolved
@@ -1375,15 +1375,6 @@
           addNotice("Error in submission", "error");
         } else {
           delete api_response_data["ok"];
-<<<<<<< HEAD
-          if(!this.createNew){
-            this.returnedData["results"][this.cardIndex] = api_response_data
-          }else{
-            this.returnedData["results"].pop()
-            this.returnedData["results"].unshift(api_response_data);
-            this.cardIndex = 0;
-            console.log(this.returnedData["results"][this.cardIndex])
-=======
           addNotice("Deployment saved", "success");
           if (!this.createNew) {
             this.returnedData["results"][this.cardIndex] = api_response_data;
@@ -1391,7 +1382,6 @@
             let newIndex = this.returnedData["results"].push(api_response_data);
             this.cardIndex = newIndex - 1;
             //console.log(this.returnedData["results"][this.cardIndex]);
->>>>>>> 62acb701
           }
           if (!keepEdit) {
             this.editDetail = false;
