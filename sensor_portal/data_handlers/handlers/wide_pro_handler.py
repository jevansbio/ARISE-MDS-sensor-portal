
import os
from datetime import datetime
from typing import Any, Dict, List, Optional, Tuple

import dateutil.parser
import pandas as pd
from data_handlers.functions import (check_exif_keys, get_image_recording_dt,
                                     open_exif)
from data_handlers.handlers.default_image_handler import DataTypeHandler
from django.core.files import File

from sensor_portal.celery import app


class Snyper4GHandler(DataTypeHandler):
    """
    Data handler for the 'Snyper Commander 4G Wireless' and 'Wilsus Tradenda 4G Wireless' wildlife  cameras.
    Handles image and daily report text files, extracting metadata and performing post-processing.
    """
    data_types = ["wildlifecamera", "timelapsecamera"]
<<<<<<< HEAD
    device_models = ['Unknown 4g', '4GWireless', 'SY4.0CG-Wtimelapsecamera', 'Wilsus Tradenda WIDE', 'Wilsus Tradenda Wide Pro', 'Snyper', 'Wilsus Tradenda 4G Wide Pro', 'SnyperCommander4GWIDE',
                     'SY4.0PCG-Wtimelapsecamera', 'Wilsius Tradenda 4G wide pro', 'Wilsus Tradenda 4G Wide', 'SY4.0CG-Rwildlifecamera', 'Wilsius Tradenda 4G', 'SYM8.0.2', 'SY4.0CG-Wwildlifecamera', 'SY4.0CG-Rtimelapsecamera']
    safe_formats = [".jpg", ".jpeg", ".txt"]
=======
    device_models = ["Snyper Commander 4G Wireless",
                     "Wilsus Tradenda 4G Wireless"]
    safe_formats = [".jpg", ".jpeg", ".txt", ".csv"]
>>>>>>> b562244a
    full_name = "Wide 4G handler"
    description = """Data handler for wide 4G wildlifecamera"""
    validity_description = \
        """<ul>
    <li>File format must be in available formats.</li>
    <li>Image naming convention must be in the format []-[Image type (ME, TL, DR)]-[]., e.g '860946060409946-ME-27012025134802-SYPW1128' or '860946060409946-DR-27012025120154-SYPW1120'</li>
    <li>Text file must be in the structure of SOMETHING</li>
    </ul>
    """.replace("\n", "<br>")
    handling_description = \
        """<ul>
    <li>Recording datetime is extracted from exif.</li>
    <li><strong>Extra metadata attached:</strong>
    <ul>
    <li> YResolution, XResolutiom, Software: extracted from exif</li>
    <li> 'daily_report': Added if the file is a daily report text file or image. Extracted from filename or format.</li>
    </ul>
    </li>
    <li>Thumbnails are generated.</li>
    </ul>
    """.replace("\n", "<br>")

    def handle_file(
        self,
        file: Any,
        recording_dt: Optional[datetime] = None,
        extra_data: Optional[Dict[str, Any]] = None,
        data_type: Optional[str] = None
    ) -> Tuple[Optional[datetime], Dict[str, Any], str, Optional[str]]:
        """
        Handles a file (image or text report), extracting metadata and determining data type.

        Args:
            file: The file object to process.
            recording_dt: An optional datetime object representing the recording time.
            extra_data: Optional dict for extra metadata.
            data_type: Optional string to indicate the data type.

        Returns:
            Tuple containing the recording datetime, extra metadata, data type, and a post-processing task name.
        """
        recording_dt, extra_data, data_type, task = super().handle_file(
            file, recording_dt, extra_data, data_type)

        split_filename = os.path.splitext(file.name)
        file_extension = split_filename[1]

        if file_extension == ".txt":
            report_dict = parse_report_file(file)
            if report_dict.get('Date') is None:
                recording_dt = None
            else:
                dates = [dateutil.parser.parse(x, dayfirst=True)
                         for x in report_dict['Date']]
                recording_dt = min(dates)
            extra_data["daily_report"] = True
            data_type = "report"
        else:
            split_image_filename = split_filename[0].split("-")
            expected_codes = ["TL", "DR", "ME", "RC"]
            type_code = split_image_filename[1]
            # Support some different software versions
            if type_code not in expected_codes:
                type_code = split_image_filename[0]
            if type_code not in expected_codes:
                type_code = "ME"

            match type_code:
                case "TL":
                    data_type = "timelapsecamera"
                case "DR":
                    data_type = "timelapsecamera"
                    extra_data["daily_report"] = True
                case "RC":
                    extra_data["manual_trigger"] = True
                case "ME":
                    data_type = "wildlifecamera"
                case _:
                    data_type = "wildlifecamera"

            image_exif = open_exif(file)
            recording_dt = get_image_recording_dt(image_exif)
            # YResolution XResolution Software
            new_extra_data = check_exif_keys(image_exif, [
                "YResolution", "XResolution", "Software"])
            extra_data.update(new_extra_data)

        return recording_dt, extra_data, data_type, task

    def get_post_download_task(self, file_extension: str, first_time: bool = True) -> Optional[str]:
        """
        Determines the post-download task to run based on file extension.

        Args:
            file_extension: The file extension string.
            first_time: Boolean indicating if this is the first time processing.

        Returns:
            A string with the task name, or None if no task is needed.
        """
        task = None
        if file_extension == ".txt" and first_time:
            task = "snyper4G_convert_daily_report"
        elif file_extension.lower() in [".jpeg", ".jpeg", ".jpg"]:
            task = "data_handler_generate_thumbnails"
        return task


def parse_report_file(file: Any) -> Dict[str, List[str]]:
    """
    Parses a daily report text file into a dictionary.

    Args:
        file: The file object to parse.

    Returns:
        A dictionary with keys as field names and values as lists of strings.
    """
    report_dict: Dict[str, List[str]] = {}
    # Should extract date time from file
    for line in file.file:
        line = line.decode("utf-8")
        line_split = line.split(":", 1)
        line_split[1] = line_split[1].replace("\n", "")
        line_split[1] = line_split[1].replace("\r", "")

        if line_split[0] not in report_dict.keys():
            report_dict[line_split[0]] = []

        report_dict[line_split[0]].append(line_split[1])

    return report_dict


@app.task(name="snyper4G_convert_daily_report")
def convert_daily_report_task(file_pks: List[int]) -> None:
    """
    Celery task to convert daily report text files to CSV for given file primary keys.

    Args:
        file_pks: List of file primary keys to process.
    """
    from data_handlers.post_upload_task_handler import post_upload_task_handler
    post_upload_task_handler(file_pks, convert_daily_report)


def convert_daily_report(data_file: Any) -> Tuple[Optional[Any], Optional[List[str]]]:
    """
    Converts a daily report text file to CSV and updates the file object.

    Args:
        data_file: The file object to process.

    Returns:
        Tuple of the updated file object and a list of updated fields, or None if not applicable.
    """
    # specific handler task
    data_file_path = data_file.full_path()
    # open txt file
    with File(open(data_file_path, mode='rb'), os.path.split(data_file_path)[1]) as txt_file:
        report_dict = parse_report_file(txt_file)
        report_dict['Date'] = [dateutil.parser.parse(x, dayfirst=True)
                               for x in report_dict['Date']]
        report_dict = {k.lower(): v for k, v in report_dict.items()}

        # convert to CSV file
        report_df = pd.DataFrame.from_dict(report_dict)

        # specific handling of columns
        if 'battery' in report_df.columns:
            # remove string from number
            report_df['battery'] = report_df['battery'].apply(
                lambda x: x.replace("%", ""))
        if 'temp' in report_df.columns:
            # remove string from number
            report_df['temp'] = report_df['temp'].apply(
                lambda x: x.replace(" Celsius Degree", ""))
        if 'sd' in report_df.columns:
            # split by /, remove the M, convert to number, divide.
            def divide(num_1: int, num_2: int) -> float:
                return num_1 / num_2

            report_df['sd'] = report_df['sd'].apply(lambda x: divide(*[int(y.replace("M", ""))
                                                                       for y in x.split("/")]))
        # rename columns more informatively or to skip in plotting
        report_df = report_df.rename(columns={"imei": "imei__",
                                              "csq": "csq__",
                                              "temp": "temp__temperature_degrees_celsius",
                                              "battery": "battery__battery_%",
                                              "sd": "sd__proportion_sd"})
        # write CSV, delete txt
        data_file_path_split = os.path.split(data_file_path)
        data_file_name = os.path.splitext(data_file_path_split[1])[0]
        data_file_csv_path = os.path.join(
            data_file_path_split[0], data_file_name + ".csv")

        report_df.to_csv(data_file_csv_path, index_label=False, index=False)
        # update file object
        data_file.file_size = os.stat(data_file_csv_path).st_size
        data_file.modified_on = datetime.now()
        data_file.file_format = ".csv"

        # remove original file
        os.remove(data_file_path)

        return data_file, [
            "file_size", "modified_on", "file_format"]

        # end specific handler task<|MERGE_RESOLUTION|>--- conflicted
+++ resolved
@@ -19,15 +19,9 @@
     Handles image and daily report text files, extracting metadata and performing post-processing.
     """
     data_types = ["wildlifecamera", "timelapsecamera"]
-<<<<<<< HEAD
-    device_models = ['Unknown 4g', '4GWireless', 'SY4.0CG-Wtimelapsecamera', 'Wilsus Tradenda WIDE', 'Wilsus Tradenda Wide Pro', 'Snyper', 'Wilsus Tradenda 4G Wide Pro', 'SnyperCommander4GWIDE',
-                     'SY4.0PCG-Wtimelapsecamera', 'Wilsius Tradenda 4G wide pro', 'Wilsus Tradenda 4G Wide', 'SY4.0CG-Rwildlifecamera', 'Wilsius Tradenda 4G', 'SYM8.0.2', 'SY4.0CG-Wwildlifecamera', 'SY4.0CG-Rtimelapsecamera']
-    safe_formats = [".jpg", ".jpeg", ".txt"]
-=======
     device_models = ["Snyper Commander 4G Wireless",
                      "Wilsus Tradenda 4G Wireless"]
     safe_formats = [".jpg", ".jpeg", ".txt", ".csv"]
->>>>>>> b562244a
     full_name = "Wide 4G handler"
     description = """Data handler for wide 4G wildlifecamera"""
     validity_description = \
