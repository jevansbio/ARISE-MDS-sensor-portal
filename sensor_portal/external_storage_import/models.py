import io
from posixpath import join, splitext
from sys import exception

from data_models.file_handling_functions import create_file_objects
from django.conf import settings
from django.core.files import File
from django.db import models
from encrypted_model_fields.fields import EncryptedCharField
from utils.models import BaseModel
from utils.ssh_client import SSH_client


class DataStorageInput(BaseModel):
    name = models.CharField(max_length=20, unique=True)
    username = models.CharField(
        max_length=50, unique=True)
    password = EncryptedCharField(max_length=128)
    address = models.CharField(
        max_length=100, unique=True)
    owner = models.ForeignKey(settings.AUTH_USER_MODEL, blank=True, related_name="owned_inputstorages",
                              on_delete=models.SET_NULL, null=True)

    def __str__(self):
        return self.name

    def init_ssh_client(self):
        return SSH_client(self.username, self.password, self.address, 22)

    def setup_users(self):
        connection_success, ssh_client = self.check_connection()
        if not connection_success:
            print(f"{self.name} - unable to connect")
            return

        # Get list of all current users
        stdin, stdout, stderr = ssh_client.send_ssh_command(
            'cut -d: -f1 /etc/passwd')
        existing_users = [x.decode("utf-8")
                          for x in stdout.read().splitlines()]

        all_devices = self.linked_devices.all()

        required_users = all_devices.exclude(
            username="", username__isnull=True).values('username', 'password')
        missing_users = [x for x in required_users if x['username']
                         not in existing_users]

        user_group_name = "ftpuser"

        # check main user group exists
        stdin, stdout, stderr = ssh_client.send_ssh_command(
            f"grep {user_group_name} /etc/group")

        group_users = stdout.read().decode("utf-8")

        if group_users == '':
            # If group does not exist, create it
            stdin, stdout, stderr = ssh_client.send_ssh_command(
                f"groupadd {user_group_name}", True)

        for user in missing_users:
            username = user["username"]
            user_password = user["password"]

            stdin, stdout, stderr = ssh_client.send_ssh_command(
                f"perl -e 'print crypt('{user_password}', 'password')'")
            encrypted_user_password = stdout.read().decode("utf-8")

            print(f"{self.name} - add user {username}")
            # Add new user, add to ftpuser group
            stdin, stdout, stderr = ssh_client.send_ssh_command(
                f"useradd -m -p {encrypted_user_password}-N -g {user_group_name} {username}", True)

            # Create a group for this user
            stdin, stdout, stderr = ssh_client.send_ssh_command(
                f"groupadd g{username}", True)

            # Add service account to the user group
            stdin, stdout, stderr = ssh_client.send_ssh_command(
                f"usermod -a -G g{username} {self.username}", True)

            # Allow user and service account to own it
            stdin, stdout, stderr = ssh_client.send_ssh_command(
                f"chown {username}:g{username} /home/{username}", True)

            # allow user and service account to own it
            stdin, stdout, stderr = ssh_client.send_ssh_command(
                f"chmod -R g+srwx /home/{username}", True)

            # Prevent other users viewing the contents
            stdin, stdout, stderr = ssh_client.send_ssh_command(
                f"chmod -R o-rwx /home/{username}", True)

        for user in required_users:
            username = user["username"]
            print(f"{self.name} - check user {username} permissions")

            # Check that service account is in user's group
            stdin, stdout, stderr = ssh_client.send_ssh_command(
                f"id {self.username} | grep -c g{username}")

            if int(stdout.read().decode("utf-8")) == 0:
                # check if group exists
                stdin, stdout, stderr = ssh_client.send_ssh_command(
                    f"grep g{username} /etc/group")
                group_users = stdout.read().decode("utf-8")
                if group_users == '':
                    # If group does not exist, create it
                    stdin, stdout, stderr = ssh_client.send_ssh_command(
                        f"groupadd g{username}", True)
                if not (self.username in group_users):
                    # If service account is not in the group, add it.
                    stdin, stdout, stderr = ssh_client.send_ssh_command(
                        f"usermod -a -G g{username} {self.username}", True)
                # Try to list user home directory
                stdin, stdout, stderr = ssh_client.send_ssh_command(
                    f"ls -ld /home/{username} | grep -c g{username}")
                if int(stdout.read().decode("utf-8")) == 0:
                    # If unable to list directory, make sure group permissions are correct
                    stdin, stdout, stderr = ssh_client.send_ssh_command(
                        f"chown {username}:g{username} /home/{username}", True)

                # allow user and main user to own it
                stdin, stdout, stderr = ssh_client.send_ssh_command(
                    f"chmod -R g+srwx /home/{username}", True)
                # prevent other users viewing the contents
                stdin, stdout, stderr = ssh_client.send_ssh_command(
                    f"chmod -R o-rwx /home/{username}", True)

    def check_connection(self):
        try:
            ssh_client = self.init_ssh_client()
            return True, ssh_client
        except Exception as e:
            print(f"{self.name} - error")
            print(repr(e))
            return False, None

    def check_input(self):
        connection_success, ssh_client = self.check_connection()
        if not connection_success:
            print(f"{self.name} - unable to connect")
            return

        ssh_client.connect_to_ftp()
        all_devices = self.linked_devices.all()
        all_dirs_attributes = ssh_client.ftp_sftp.listdir_attr()
        file_names = [x.filename for x in all_dirs_attributes]
        for device in all_devices:
            print(f"{self.name} - {device.device_ID} - checking storage")
            if device.username is None:
                print(f"{self.name} - {device.device_ID} - configured incorrectly")
                continue
            # check for folder of this device
            if device.username not in file_names:
                print(
                    f"{self.name} - {device.device_ID} - not found on external storage")
                continue

            # check for files
            device_dir_attribute = ssh_client.ftp_sftp.listdir_attr(
                device.username)
            device_file_names = [
                x.filename for x in device_dir_attribute if all([y != ''for y in splitext(x.filename)])]
            if len(device_file_names) == 0:
                print(
                    f"{self.name} - {device.device_ID} - no files on external storage")
                continue

            files = []
            for filename in device_file_names:
                with ssh_client.ftp_sftp.open(join(device.username, filename), bufsize=32768) as f:
                    f.set_pipelined
                    f.prefetch()
                    f_bytes = io.BytesIO(f.read())
                    file_object = File(f_bytes, name=filename)
                    files.append(file_object)

            print(files)

            # import files
            downloaded_files, invalid_files, existing_files, status = create_file_objects(
                files, device_object=device)
            print(f"{self.name} - {device.device_ID} - {status}")

            # delete files that are succesfully downloaded
            for filename in downloaded_files:
                print(
                    f"{self.name} - {device.device_ID} -{filename} succesfully downloaded")
                if not settings.DEVMODE:
                    ssh_client.ftp_sftp.remove(join(device.username, filename))
                    print(f"{self.name} - {device.device_ID} -{filename} removed")

            for problem_file in invalid_files:
                print(
                    f"{self.name} - {device.device_ID} - {problem_file}")
<<<<<<< HEAD
        ssh_client.CloseConnectionToFTP
=======
        ssh_client.CloseConnectionToFTP()
>>>>>>> 54cef9e1
<|MERGE_RESOLUTION|>--- conflicted
+++ resolved
@@ -128,6 +128,8 @@
                 stdin, stdout, stderr = ssh_client.send_ssh_command(
                     f"chmod -R o-rwx /home/{username}", True)
 
+        ssh_client.close_connection_to_ftp()
+
     def check_connection(self):
         try:
             ssh_client = self.init_ssh_client()
@@ -195,8 +197,4 @@
             for problem_file in invalid_files:
                 print(
                     f"{self.name} - {device.device_ID} - {problem_file}")
-<<<<<<< HEAD
-        ssh_client.CloseConnectionToFTP
-=======
-        ssh_client.CloseConnectionToFTP()
->>>>>>> 54cef9e1
+        ssh_client.close_connection_to_ftp()