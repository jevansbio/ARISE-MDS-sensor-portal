import os

from django.conf import settings
from django.core.exceptions import ObjectDoesNotExist
from django.db.models import Q
from django.utils import timezone as djtimezone
from django.http import HttpResponse
from rest_framework import status, viewsets
from rest_framework.decorators import action
from rest_framework.exceptions import PermissionDenied
from rest_framework.response import Response
from rest_framework_gis import filters as filters_gis
from utils.viewsets import (AddOwnerViewSetMixIn, CheckAttachmentViewSetMixIn,
                            CheckFormViewSetMixIn,
                            OptionalPaginationViewSetMixIn)

from .file_handling_functions import create_file_objects
from .filtersets import *
from .models import DataFile, DataType, Deployment, Device, DeviceModel, Project, Site
from .permissions import perms
from .plotting_functions import get_all_file_metric_dicts
from .serializers import (DataFileSerializer, DataFileUploadSerializer,
                          DataTypeSerializer, DeploymentSerializer,
                          DeploymentSerializer_GeoJSON, DeviceSerializer,
                          ProjectSerializer, SiteSerializer)
from data_models.services.audio_quality import AudioQualityChecker


class DeploymentViewSet(CheckAttachmentViewSetMixIn, AddOwnerViewSetMixIn, CheckFormViewSetMixIn, OptionalPaginationViewSetMixIn):
    search_fields = ['deployment_device_ID',
                     'device__name', 'device__device_ID',
                     'coordinate_uncertainty', 'gps_device',
                     'habitat', 'protocol_checklist']
    ordering_fields = ordering = [
        'deployment_device_ID', 'created_on', 'device_type']
    queryset = Deployment.objects.all().distinct()
    filterset_class = DeploymentFilter
    filter_backends = viewsets.ModelViewSet.filter_backends + \
        [filters_gis.InBBoxFilter]
    def get_serializer_class(self):
        if 'geoJSON' in self.request.GET.keys():
            return DeploymentSerializer_GeoJSON
        else:
            return DeploymentSerializer
        
    @action(detail=False, methods=['post'])
    def upsert_deployment(self, request):
        """
        Update or create (upsert) a Deployment object based on the provided fields.
        
        - deployment_ID is required.
        - If deployment_ID exists, update the Deployment object with the provided (non-empty) fields.
        - Otherwise, create a new Deployment using the provided data.
        - If 'site' is not provided, a default Site object is used.
        
        Returns:
        - 200 OK with the updated deployment if found/updated.
        - 201 Created if a new deployment is created.
        - 400 Bad Request if required fields are missing.
        - 200 OK with a message if no deployment-related fields are provided.
        """

        user = request.user
        data = request.data.copy()  

        # Mapping from external field names to internal field names
        field_mapping = {
            'DeploymentID': 'deployment_ID',
            'Country': 'country',
            'Site': 'site_name',
            'StartDate': 'deployment_start',
            'EndDate': 'deployment_end',
            'Latitude': 'latitude',
            'Longitude': 'longitude',
            'Coordinate Uncertainty': 'coordinate_uncertainty',
            'GPS device': 'gps_device',
            'Microphone Height': 'mic_height',
            'Microphone Direction': 'mic_direction',
            'Habitat': 'habitat',
            'Score': 'score',
            'Protocol Checklist': 'protocol_checklist',
            'Adresse e-mail': 'user_email',
            'Comment/remark': 'comment',
        }

        # Translate field names and filter out empty values
        translated_data = {
            field_mapping.get(key, key): value
            for key, value in data.items()
            if value not in [None, ""]
        }

        # Handle any ActiveData if present
        active_data = data.get("ActiveData")
        if isinstance(active_data, dict) and active_data.get("batteryLevel") not in [None, ""]:
            translated_data["battery_level"] = active_data["batteryLevel"]

        # Check if device information is provided in the payload.
        # Hvis feltet "device_ID" finnes, prøv å hente Device-instansen og legg den til i translated_data.
        if "device_ID" in data and data.get("device_ID"):
            try:
                device_instance = Device.objects.get(device_ID=data.get("device_ID"))
                translated_data["device"] = device_instance
            except Device.DoesNotExist:
                # Alternativt kan du velge å returnere en feilmelding dersom det forventes at en enhet skal eksistere.
                return Response(
                    {"error": f"Device with ID {data.get('device_ID')} does not exist."},
                    status=status.HTTP_400_BAD_REQUEST
                )

        # Handle the 'site' field
        # If 'site' is not provided, fetch a default Site object and set it as an instance.
        if "site" not in translated_data:
            default_site = Site.objects.first()
            if default_site:
                translated_data["site"] = default_site  # Sett som Site-instans
            else:
                return Response(
                    {"error": "No Site instance found in the database."},
                    status=status.HTTP_400_BAD_REQUEST
                )
        else:
            site_val = translated_data["site"]
            if not isinstance(site_val, Site):
                try:
                    translated_data["site"] = Site.objects.get(pk=int(site_val))
                except (ValueError, Site.DoesNotExist):
                    try:
                        translated_data["site"] = Site.objects.get(short_name=site_val)
                    except Site.DoesNotExist:
                        return Response(
                            {"error": f"Provided Site '{site_val}' does not exist."},
                            status=status.HTTP_400_BAD_REQUEST
                        )
                    
        many_to_many_projects = translated_data.pop("project", None)
        if many_to_many_projects is None:
            default_project = Project.objects.first()
            if default_project:
                many_to_many_projects = [default_project.pk]

        deployment_field_keys = [
            "country", "site_name", "deployment_start", "deployment_end", "latitude",
            "longitude", "coordinate_uncertainty", "gps_device", "mic_height",
            "mic_direction", "habitat", "score", "protocol_checklist", "user_email", "comment"
        ]

        deployment_fields_provided = any(key in translated_data for key in deployment_field_keys)
        if not deployment_fields_provided:
            return Response(
                {"message": "No deployment information provided. Deployment was not updated/created."},
                status=status.HTTP_200_OK
            )

        deployment_id = translated_data.get("deployment_ID")
        if not deployment_id:
            return Response(
                {"error": "Deployment ID is required when providing deployment information."},
                status=status.HTTP_400_BAD_REQUEST
            )

        deployment, created = Deployment.objects.get_or_create(
            deployment_ID=deployment_id,
            defaults=translated_data
        )

        if many_to_many_projects:
            if not isinstance(many_to_many_projects, list):
                many_to_many_projects = [many_to_many_projects]
            deployment.project.set(many_to_many_projects)

        serializer = DeploymentSerializer(deployment, data=translated_data, partial=True)
        serializer.is_valid(raise_exception=True)
        serializer.save()

        if created:
            return Response(serializer.data, status=status.HTTP_201_CREATED)
        else:
            return Response(serializer.data, status=status.HTTP_200_OK)


    @action(detail=False, methods=['get'], url_path='by_site/(?P<site_name>[^/]+)')
    def by_site(self, request, site_name=None):
        """
        Fetch a single Deployment based on site_name (case-insensitive).

        - Expects site_name to be provided in the URL.
        - Assumes that site_name is unique across Deployments.
        - Returns 404 if no matching Deployment is found.

        Returns:
            - 200 OK with serialized deployment data if found.
            - 400 Bad Request if site_name is not provided.
            - 404 Not Found if no Deployment matches the given site_name.
        """
        if site_name is None:
            return Response({"error": "site_name is required"}, status=status.HTTP_400_BAD_REQUEST)
        
        deployment = self.queryset.filter(site_name__iexact=site_name).first()
        
        if not deployment:
            return Response({"error": "Deployment not found"}, status=status.HTTP_404_NOT_FOUND)
        
        serializer = self.get_serializer(deployment)
        return Response(serializer.data, status=status.HTTP_200_OK)

    @action(detail=True, methods=['get'])
    def metrics(self, request, pk=None):
        deployment = self.get_object()
        user = request.user
        data_files = perms['data_models.view_datafile'].filter(
            user, deployment.files.all())
        if not data_files.exists():
            return Response({}, status=status.HTTP_200_OK)
        file_metric_dicts = get_all_file_metric_dicts(data_files)
        
        # Add folder size information
        file_metric_dicts['folder_size'] = deployment.get_folder_size()
        
        # Add last upload information
        last_upload = deployment.get_last_upload()
        if last_upload:
            file_metric_dicts['last_upload'] = last_upload
        
        return Response(file_metric_dicts, status=status.HTTP_200_OK)
        
    @action(detail=True, methods=['post'])
    def update_geo_info(self, request, pk=None):
        deployment = self.get_object()
        user = request.user
        
        if not user.has_perm('data_models.change_deployment', deployment):
            raise PermissionDenied("You don't have permission to update this deployment geo information")
            
        geo_fields = [
            'coordinate_uncertainty', 'gps_device', 'mic_height', 
            'mic_direction', 'habitat', 'protocol_checklist', 
            'score', 'comment'
        ]
        
        updates = {}
        for field in geo_fields:
            if field in request.data:
                updates[field] = request.data[field]
                
        # Update lat/long if provided
        if 'latitude' in request.data and 'longitude' in request.data:
            updates['latitude'] = request.data['latitude']
            updates['longitude'] = request.data['longitude']
                
        for key, value in updates.items():
            setattr(deployment, key, value)
            
        deployment.save()
        return Response(DeploymentSerializer(deployment).data, status=status.HTTP_200_OK)
        
    def check_attachment(self, serializer):
        project_objects = serializer.validated_data.get('project')
        if project_objects is not None:
            for project_object in project_objects:
                if (not self.request.user.has_perm('data_models.change_project', project_object)) and\
                        (project_object.name != settings.GLOBAL_PROJECT_ID):
                    raise PermissionDenied(
                        f"You don't have permission to add a deployment to {project_object.project_ID}")
        device_object = serializer.validated_data.get('device')
        if device_object is not None:
            if not self.request.user.has_perm('data_models.change_device', device_object):
                raise PermissionDenied(
                    f"You don't have permission to deploy {device_object.device_ID}")

<<<<<<< HEAD
    @action(detail=True, methods=['get'])
    def folder_size(self, request, pk=None):
        """
        Get the total size of all files in this deployment
        """
        deployment = self.get_object()
        
        # Get the unit if specified
        unit = request.query_params.get('unit', 'MB')
        
        folder_size = deployment.get_folder_size(unit)
        
        return Response({'folder_size': folder_size, 'unit': unit}, status=status.HTTP_200_OK)

    @action(detail=True, methods=['get'])
    def last_upload(self, request, pk=None):
        """
        Get the datetime of the most recent file upload for this deployment
        """
        deployment = self.get_object()
        
        last_upload = deployment.get_last_upload()
        
        if last_upload:
            return Response({'last_upload': last_upload}, status=status.HTTP_200_OK)
        else:
            return Response({'last_upload': None}, status=status.HTTP_200_OK)

    @action(detail=True, methods=['post'])
    def check_quality_bulk(self, request, pk=None):
        """
        Trigger quality check for all audio files in a deployment
        """
        try:
            deployment = self.get_object()
            if not request.user.has_perm('data_models.change_deployment', deployment):
                raise PermissionDenied("You don't have permission to check quality for this deployment")

            # Get all audio files for this deployment
            audio_files = DataFile.objects.filter(
                deployment=deployment,
                file_format__in=['.wav', '.WAV', '.mp3', '.MP3']  # Common audio formats
            )

            if not audio_files.exists():
                return Response({
                    "error": "No audio files found in this deployment"
                }, status=status.HTTP_404_NOT_FOUND)

            # Start quality checks for each file
            results = []
            for data_file in audio_files:
                try:
                    quality_data = AudioQualityChecker.update_file_quality(data_file)
                    results.append({
                        'file_id': data_file.id,
                        'file_name': data_file.file_name,
                        'status': 'completed',
                        'quality_score': quality_data.get('quality_score')
                    })
                except Exception as e:
                    results.append({
                        'file_id': data_file.id,
                        'file_name': data_file.file_name,
                        'status': 'failed',
                        'error': str(e)
                    })

            return Response({
                'deployment_id': pk,
                'total_files': len(audio_files),
                'results': results
            }, status=status.HTTP_200_OK)

        except PermissionDenied as e:
            return Response(
                {"error": str(e)},
                status=status.HTTP_403_FORBIDDEN
            )
        except Exception as e:
            return Response(
                {"error": str(e)},
                status=status.HTTP_500_INTERNAL_SERVER_ERROR
            )

=======
>>>>>>> 1ac2c4e9

class ProjectViewSet(AddOwnerViewSetMixIn, OptionalPaginationViewSetMixIn):
    serializer_class = ProjectSerializer
    queryset = Project.objects.all().distinct()
    filterset_class = ProjectFilter
    search_fields = ['project_ID', 'name', 'organization']

    @action(detail=True, methods=['get'])
    def metrics(self, request, pk=None):
        project = self.get_object()
        user = request.user
        data_files = perms['data_models.view_datafile'].filter(
            user, DataFile.objects.filter(deployment__project=project))
        if not data_files.exists():
            return Response({}, status=status.HTTP_200_OK)
        file_metric_dicts = get_all_file_metric_dicts(data_files, False)
        return Response(file_metric_dicts, status=status.HTTP_200_OK)


class DeviceViewSet(AddOwnerViewSetMixIn, OptionalPaginationViewSetMixIn):
    serializer_class = DeviceSerializer
    queryset = Device.objects.all().distinct()
    filterset_class = DeviceFilter
    search_fields = ['device_ID', 'name', 'model__name', 'country', 'site_name', 'habitat']

    lookup_field = 'device_ID'          
    lookup_url_kwarg = 'device_ID'      

    @action(detail=False, methods=['post'])
    def upsert_device(self, request):
        data = request.data
        device_id = data.get('device_ID')
        if not device_id:
            return Response({"error": "device_ID is required"}, status=status.HTTP_400_BAD_REQUEST)
        
        device_data = {
            'configuration': data.get('configuration'),
            'sim_card_icc': data.get('sim_card_icc'),
            'sim_card_batch': data.get('sim_card_batch'),
            'sd_card_size': float(data['sd_card_size']) if data.get('sd_card_size') not in [None, ""] else None,
        }
        
        model = DeviceModel.objects.first()
        if not model:
            return Response({"error": "No default device model found."}, status=status.HTTP_400_BAD_REQUEST)
        device_data['model'] = model

        device, created = Device.objects.get_or_create(
            device_ID=device_id,
            defaults=device_data
        )

        if not created:
            serializer = DeviceSerializer(device, data=device_data, partial=True)
            serializer.is_valid(raise_exception=True)
            serializer.save()

        # Connect the device to an existing deployment if deployment_ID is provided
        deployment_id = data.get('deployment_ID')
        if deployment_id:
            try:
                deployment = Deployment.objects.get(deployment_ID=deployment_id)
                device.deployments.add(deployment)  # Associate the device with the deployment
            except Deployment.DoesNotExist:
                return Response({"error": f"Deployment with ID {deployment_id} does not exist."}, status=status.HTTP_400_BAD_REQUEST)

        serializer = DeviceSerializer(device)
        return Response(serializer.data, status=status.HTTP_201_CREATED if created else status.HTTP_200_OK)

    @action(detail=False, methods=['get'], url_path='by_site/(?P<site_name>[^/]+)')
    def by_site(self, request, site_name=None):
        if not site_name:
            return Response({"error": "site_name is required"}, status=status.HTTP_400_BAD_REQUEST)
        
        deployment = Deployment.objects.filter(site_name__iexact=site_name).first()
        if not deployment:
            return Response({"error": "No deployment found for site"}, status=status.HTTP_404_NOT_FOUND)
        
        device = deployment.device
        if not device:
            return Response({"error": "No device linked to the deployment"}, status=status.HTTP_404_NOT_FOUND)
        
        serializer = self.get_serializer(device)
        return Response(serializer.data, status=status.HTTP_200_OK)


    @action(detail=True, methods=['get'])
    def datafiles(self, request, device_ID=None):
   
        device = self.get_object()
        user = request.user

        datafiles_qs = DataFile.objects.filter(deployment__device=device)

        datafiles_qs = perms['data_models.view_datafile'].filter(user, datafiles_qs)

        serializer = DataFileSerializer(datafiles_qs, many=True)
        return Response(serializer.data, status=status.HTTP_200_OK)
    
    @action(detail=True, methods=['get'], url_path='datafiles/(?P<datafile_id>[^/.]+)')
    def datafile_detail(self, request, device_ID=None, datafile_id=None):
        device = self.get_object()
        user = request.user

        # Hent datafilen som er knyttet til en deployment som igjen tilhører device
        try:
            datafile = DataFile.objects.get(deployment__device=device, pk=datafile_id)
        except DataFile.DoesNotExist:
            return Response({"error": "DataFile not found."}, status=status.HTTP_404_NOT_FOUND)

        # Sjekk om brukeren har lov til å se datafilen (permissions)
        datafile_perm = perms['data_models.view_datafile'].filter(
            user, DataFile.objects.filter(pk=datafile_id)
        ).first()
        if not datafile_perm:
            raise PermissionDenied("You don't have permission to view this datafile")

        serializer = DataFileSerializer(datafile)
        return Response(serializer.data, status=status.HTTP_200_OK)

    @action(detail=True, methods=['get'], url_path='datafiles/(?P<datafile_id>[^/.]+)/download')
    def download_datafile(self, request, device_ID=None, datafile_id=None):
        """Download a specific data file from a device"""
        device = self.get_object()
        user = request.user

        try:
            datafile = DataFile.objects.get(deployment__device=device, pk=datafile_id)
            if not datafile.path:
                return Response({"error": "File path not found."}, status=status.HTTP_404_NOT_FOUND)
        except DataFile.DoesNotExist:
            return Response({"error": "DataFile not found."}, status=status.HTTP_404_NOT_FOUND)

        if not perms['data_models.view_datafile'].filter(user, DataFile.objects.filter(pk=datafile_id)).first():
            raise PermissionDenied("You don't have permission to download this datafile")

        file_path = os.path.join(datafile.path, datafile.local_path, f"{datafile.file_name}{datafile.file_format}")
        
        if not os.path.exists(file_path):
            return Response({"error": f"File not found at {file_path}"}, status=status.HTTP_404_NOT_FOUND)
        
        try:
            with open(file_path, 'rb') as f:
                file_content = f.read()
                mime_type = 'audio/mpeg' if datafile.file_format.lower().replace('.', '') == 'mp3' else f"audio/{datafile.file_format.lower().replace('.', '')}"
                response = HttpResponse(file_content, content_type=mime_type)
                response['Content-Disposition'] = f'inline; filename="audio_file_{datafile_id}.{datafile.file_format.lower().replace(".", "")}"'
                response['Content-Length'] = len(file_content)
                response['Access-Control-Allow-Origin'] = request.headers.get('Origin', '*')
                response['Access-Control-Allow-Methods'] = 'GET, OPTIONS'
                response['Access-Control-Allow-Headers'] = 'Content-Type, Authorization'
                response['Access-Control-Allow-Credentials'] = 'true'
                return response
        except IOError as e:
            return Response({"error": f"Error reading file: {str(e)}"}, status=status.HTTP_500_INTERNAL_SERVER_ERROR)

    @action(detail=True, methods=['get'])
    def metrics(self, request, pk=None):
        device = self.get_object()
        user = request.user
        data_files = perms['data_models.view_datafile'].filter(
            user, DataFile.objects.filter(deployment__device=device))
        if not data_files.exists():
            return Response({}, status=status.HTTP_200_OK)
        file_metric_dicts = get_all_file_metric_dicts(data_files)
        
        # Add folder size information
        file_metric_dicts['folder_size'] = device.get_folder_size()
        
        # Add last upload information
        last_upload = device.get_last_upload()
        if last_upload:
            file_metric_dicts['last_upload'] = last_upload
        
        return Response(file_metric_dicts, status=status.HTTP_200_OK)

    @action(detail=True, methods=['post'])
    def update_status(self, request, pk=None):
        device = self.get_object()
        user = request.user
        
        if not user.has_perm('data_models.change_device', device):
            raise PermissionDenied("You don't have permission to update this device status")
            
        status_fields = ['battery_level']  # Removed last_upload and folder_size
        updates = {}
        
        for field in status_fields:
            if field in request.data:
                updates[field] = request.data[field]
                
        if 'start_date' in request.data:
            updates['start_date'] = request.data['start_date']
            
        if 'end_date' in request.data:
            updates['end_date'] = request.data['end_date']
        
        for key, value in updates.items():
            setattr(device, key, value)
            
        device.save()
        
        # Get response data with calculated fields
        response_data = DeviceSerializer(device).data
        response_data['folder_size'] = device.get_folder_size()
        
        # Add last upload information
        last_upload = device.get_last_upload()
        if last_upload:
            response_data['last_upload'] = last_upload
        
        return Response(response_data, status=status.HTTP_200_OK)
        
    @action(detail=True, methods=['post'])
    def update_device_info(self, request, pk=None):
        device = self.get_object()
        user = request.user

        if not user.has_perm('data_models.change_device', device):
            raise PermissionDenied("You don't have permission to update this device information")
            
        # Kun device-feltene
        device_fields = ['device_ID', 'configuration', 'sim_card_icc', 'sim_card_batch', 'sd_card_size']
        updates = {}
        for field in device_fields:
            if field in request.data:
                updates[field] = request.data[field]
        
        for key, value in updates.items():
            setattr(device, key, value)
            
        device.save()
        return Response(DeviceSerializer(device).data, status=status.HTTP_200_OK)

    @action(detail=False, methods=['post'])
    def create_from_json(self, request):
        user = request.user
        
        data = request.data
        
        # Map field names if needed
        device_data = {
            'device_ID': data.get('device_ID'),
            'name': data.get('name'),
            'comment': data.get('extra_data', {}).get('comment')
        }
        
        # Add model if provided
        if 'model_id' in data:
            device_data['model'] = data['model_id']
            
        # Handle any other mappings needed for your specific JSON format
        
        # Create serializer with the formatted data
        serializer = self.get_serializer(data=device_data)
        serializer.is_valid(raise_exception=True)
        self.perform_create(serializer)
        
        headers = self.get_success_headers(serializer.data)
        return Response(serializer.data, status=status.HTTP_201_CREATED, headers=headers)

    @action(detail=True, methods=['get'])
    def folder_size(self, request, pk=None):
        """
        Get the total size of all files associated with this device
        """
        device = self.get_object()
        
        # Get the unit if specified
        unit = request.query_params.get('unit', 'MB')
        
        folder_size = device.get_folder_size(unit)
        
        return Response({'folder_size': folder_size, 'unit': unit}, status=status.HTTP_200_OK)

    @action(detail=True, methods=['get'])
    def last_upload(self, request, pk=None):
        """
        Get the datetime of the most recent file upload for this device
        """
        device = self.get_object()
        
        last_upload = device.get_last_upload()
        
        if last_upload:
            return Response({'last_upload': last_upload}, status=status.HTTP_200_OK)
        else:
            return Response({'last_upload': None}, status=status.HTTP_200_OK)


class DataFileViewSet(CheckAttachmentViewSetMixIn, OptionalPaginationViewSetMixIn):

    queryset = DataFile.objects.all().distinct()
    filterset_class = DataFileFilter
    search_fields = ['file_name',
                     'deployment__deployment_device_ID',
                     'deployment__device__name',
                     'deployment__device__device_ID',
                     '=tag',
                     'config',
                     'sample_rate']

    @action(detail=False, methods=['get'])
    def test(self, request, *args, **kwargs):
        queryset = self.filter_queryset(self.get_queryset())
        # is this also filtering by permissions?
        print(self.filterset_class)
        print(queryset.count())
        return Response({queryset.count()}, status=status.HTTP_200_OK)

    @action(detail=True, methods=['post'], permission_classes=['data_models.view_datafile'])
    def favourite_file(self, request):
        data_file = self.get_object()
        user = request.user
        if user:
            if data_file.favourite_of.all().filter(pk=user.pk).exists():
                data_file.favourite_of.remove(user)
            else:
                data_file.favourite_of.add(user)
            return Response({}, status=status.HTTP_200_OK)
        else:
            return Response(status=status.HTTP_403_FORBIDDEN)

    @action(detail=True, methods=['post'])
    def update_audio_info(self, request, pk=None):
        data_file = self.get_object()
        user = request.user
        
        if not user.has_perm('data_models.change_datafile', data_file):
            raise PermissionDenied("You don't have permission to update this file information")
            
        audio_fields = ['config', 'sample_rate', 'file_length']
        
        updates = {}
        for field in audio_fields:
            if field in request.data:
                updates[field] = request.data[field]
                
        for key, value in updates.items():
            setattr(data_file, key, value)
            
        data_file.save()
        return Response(DataFileSerializer(data_file).data, status=status.HTTP_200_OK)
        
    @action(detail=False, methods=['post'])
    def register_audio_files(self, request):
        """
        Register audio files for a device or deployment
        """
        user = request.user
        
        # Get deployment or device
        deployment_id = request.data.get('deployment_id')
        device_id = request.data.get('device_id')
        
        try:
            if deployment_id:
                deployment = Deployment.objects.get(pk=deployment_id)
                if not user.has_perm('data_models.change_deployment', deployment):
                    raise PermissionDenied("You don't have permission to add files to this deployment")
            elif device_id:
                device = Device.objects.get(pk=device_id)
                if not user.has_perm('data_models.change_device', device):
                    raise PermissionDenied("You don't have permission to add files to this device")
                # Get active deployment for device
                deployment = device.deployments.filter(is_active=True).first()
                if not deployment:
                    return Response({"error": "No active deployment found for this device"}, 
                                    status=status.HTTP_400_BAD_REQUEST)
            else:
                return Response({"error": "Must provide either deployment_id or device_id"}, 
                                status=status.HTTP_400_BAD_REQUEST)
        except (Deployment.DoesNotExist, Device.DoesNotExist):
            return Response({"error": "Invalid deployment or device ID"}, 
                            status=status.HTTP_404_NOT_FOUND)
                
        # Get audio files from request
        audio_files = request.data.get('audioFiles', [])
        if not audio_files:
            return Response({"error": "No audio files provided"}, 
                            status=status.HTTP_400_BAD_REQUEST)
        
        # Process each audio file
        created_files = []
        for audio_file in audio_files:
            file_data = {
                'deployment': deployment.id,
                'file_name': audio_file.get('id'),
                'config': audio_file.get('config'),
                'sample_rate': audio_file.get('samplerate'),
                'file_length': audio_file.get('fileLength'),
                'file_size': audio_file.get('fileSize'),
                'file_format': '.wav'  # Default format - adjust as needed
            }
            
            serializer = DataFileSerializer(data=file_data)
            if serializer.is_valid():
                serializer.save()
                created_files.append(serializer.data)
            else:
                # Return errors for this file
                return Response({"error": f"Invalid file data: {serializer.errors}"}, 
                                status=status.HTTP_400_BAD_REQUEST)
        
        return Response({"created_files": created_files}, status=status.HTTP_201_CREATED)

    def check_attachment(self, serializer):
        deployment_object = serializer.validated_data.get(
            'deployment', serializer.instance.deployment)
        if not self.request.user.has_perm('data_models.change_deployment', deployment_object):
            raise PermissionDenied(f"You don't have permission to add a datafile"
                                   f" to {deployment_object.deployment_device_ID}")

    def get_serializer_class(self):
        if self.action == 'create':
            return DataFileUploadSerializer
        else:
            return DataFileSerializer

    def create(self, request, *args, **kwargs):
        serializer = self.get_serializer(data=request.data)
        serializer.is_valid(raise_exception=True)
        headers = self.get_success_headers(serializer.validated_data)

        instance = serializer.validated_data

        files = instance.get('files')
        recording_dt = instance.get('recording_dt')
        extra_data = instance.get('extra_data')
        deployment_object = instance.get('deployment_object')
        device_object = instance.get('device_object')
        data_types = instance.get('data_types')
        check_filename = instance.get('check_filename')

        uploaded_files, invalid_files, existing_files, status_code = create_file_objects(
            files, check_filename, recording_dt, extra_data, deployment_object, device_object, data_types, self.request.user)

        print([x.pk for x in uploaded_files])

        if status_code == status.HTTP_201_CREATED:
            returned_data = DataFileSerializer(data=uploaded_files, many=True)
            returned_data.is_valid()
            uploaded_files = returned_data.data

        return Response({"uploaded_files": uploaded_files, "invalid_files": invalid_files, "existing_files": existing_files},
                        status=status_code, headers=headers)

    @action(detail=True, methods=['post'])
    def check_quality(self, request, pk=None):
        """
        Trigger quality check for an audio file
        """
        data_file = self.get_object()
        user = request.user
        
        if not user.has_perm('data_models.change_datafile', data_file):
            raise PermissionDenied("You don't have permission to check quality for this file")
            
        try:
            quality_data = AudioQualityChecker.update_file_quality(data_file)
            return Response(quality_data, status=status.HTTP_200_OK)
        except Exception as e:
            return Response(
                {"error": str(e)},
                status=status.HTTP_500_INTERNAL_SERVER_ERROR
            )

    @action(detail=True, methods=['get'])
    def quality_status(self, request, pk=None):
        """
        Get the current quality check status for a file
        """
        data_file = self.get_object()
        return Response({
            'status': data_file.quality_check_status,
            'score': data_file.quality_score,
            'issues': data_file.quality_issues,
            'last_check': data_file.quality_check_dt
        })


class SiteViewSet(viewsets.ReadOnlyModelViewSet):
    serializer_class = SiteSerializer
    queryset = Site.objects.all().distinct()
    search_fields = ['name', 'short_name']


class DataTypeViewset(viewsets.ReadOnlyModelViewSet):
    serializer_class = DataTypeSerializer
    queryset = DataType.objects.all().distinct()
    search_fields = ['name']
    filterset_class = DataTypeFilter
<|MERGE_RESOLUTION|>--- conflicted
+++ resolved
@@ -96,24 +96,21 @@
             translated_data["battery_level"] = active_data["batteryLevel"]
 
         # Check if device information is provided in the payload.
-        # Hvis feltet "device_ID" finnes, prøv å hente Device-instansen og legg den til i translated_data.
         if "device_ID" in data and data.get("device_ID"):
             try:
                 device_instance = Device.objects.get(device_ID=data.get("device_ID"))
                 translated_data["device"] = device_instance
             except Device.DoesNotExist:
-                # Alternativt kan du velge å returnere en feilmelding dersom det forventes at en enhet skal eksistere.
                 return Response(
                     {"error": f"Device with ID {data.get('device_ID')} does not exist."},
                     status=status.HTTP_400_BAD_REQUEST
                 )
 
         # Handle the 'site' field
-        # If 'site' is not provided, fetch a default Site object and set it as an instance.
         if "site" not in translated_data:
             default_site = Site.objects.first()
             if default_site:
-                translated_data["site"] = default_site  # Sett som Site-instans
+                translated_data["site"] = default_site
             else:
                 return Response(
                     {"error": "No Site instance found in the database."},
@@ -268,7 +265,6 @@
                 raise PermissionDenied(
                     f"You don't have permission to deploy {device_object.device_ID}")
 
-<<<<<<< HEAD
     @action(detail=True, methods=['get'])
     def folder_size(self, request, pk=None):
         """
@@ -354,8 +350,6 @@
                 status=status.HTTP_500_INTERNAL_SERVER_ERROR
             )
 
-=======
->>>>>>> 1ac2c4e9
 
 class ProjectViewSet(AddOwnerViewSetMixIn, OptionalPaginationViewSetMixIn):
     serializer_class = ProjectSerializer
