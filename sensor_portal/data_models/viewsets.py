--- conflicted
+++ resolved
@@ -232,10 +232,6 @@
     
     @action(detail=True, methods=['get'], url_path='datafiles/(?P<datafile_id>[^/.]+)')
     def datafile_detail(self, request, device_ID=None, datafile_id=None):
-<<<<<<< HEAD
-
-=======
->>>>>>> 9593903e
         device = self.get_object()
         user = request.user
 
@@ -255,8 +251,6 @@
         serializer = DataFileSerializer(datafile)
         return Response(serializer.data, status=status.HTTP_200_OK)
 
-<<<<<<< HEAD
-=======
     @action(detail=True, methods=['get'], url_path='datafiles/(?P<datafile_id>[^/.]+)/download')
     def download_datafile(self, request, device_ID=None, datafile_id=None):
         """Download a specific data file from a device"""
@@ -293,7 +287,6 @@
         except IOError as e:
             return Response({"error": f"Error reading file: {str(e)}"}, status=status.HTTP_500_INTERNAL_SERVER_ERROR)
 
->>>>>>> 9593903e
     @action(detail=True, methods=['get'])
     def metrics(self, request, pk=None):
         device = self.get_object()
